SOURCE_DIST_FILE ?= $(wildcard ../../../rabbitmq-server-*.tar.xz)

ifneq ($(filter-out clean,$(MAKECMDGOALS)),)
ifeq ($(SOURCE_DIST_FILE),)
$(error Cannot find source archive; please specify SOURCE_DIST_FILE)
endif
ifneq ($(words $(SOURCE_DIST_FILE)),1)
$(error Multiple source archives found; please specify SOURCE_DIST_FILE)
endif

VERSION ?= $(patsubst rabbitmq-server-%.tar.xz,%,$(notdir $(SOURCE_DIST_FILE)))
ifeq ($(VERSION),)
$(error Cannot determine version; please specify VERSION)
endif
endif

<<<<<<< HEAD
=======
RPM_VERSION = $(subst -,.,$(VERSION))
>>>>>>> ad4565fa
RPM_ORIG_TARBALL = rabbitmq-server-$(VERSION).tar.xz

TOP_DIR = $(shell pwd)
# Under debian we do not want to check build dependencies, since that
# only checks build-dependencies using rpms, not debs
DEFINES = --define 'upstream_version $(VERSION)' \
	  --define '_topdir $(TOP_DIR)' --define '_tmppath $(TOP_DIR)/tmp' \
	  --define '_sysconfdir /etc' --define '_localstatedir /var'

ifndef RPM_OS
RPM_OS = fedora
endif

ifeq "$(RPM_OS)" "suse"
FUNCTION_LIBRARY=
REQUIRES=/sbin/chkconfig /sbin/service
OS_DEFINES=--define '_initrddir /etc/init.d' --define 'dist .suse'
SPEC_DEFINES=--define 'group_tag Productivity/Networking/Other'
START_PROG=startproc
else
FUNCTION_LIBRARY=\# Source function library.\n. /etc/init.d/functions
REQUIRES=chkconfig initscripts
OS_DEFINES=--define '_initrddir /etc/rc.d/init.d'
ifeq "$(RPM_OS)" "rhel6"
SPEC_DEFINES=--define 'group_tag Development/Libraries' --define 'dist .el6' --define 'rhel 6'
else ifeq "$(RPM_OS)" "rhel7"
SPEC_DEFINES=--define 'group_tag Development/Libraries' --define '_unitdir /usr/lib/systemd/system' --define 'dist .el7' --define 'rhel 7'
else
SPEC_DEFINES=--define 'group_tag Development/Libraries'
endif
START_PROG=daemon
endif

unexport DEPS_DIR
unexport ERL_LIBS
MAKEOVERRIDES =

.PHONY: all prepare server clean

all:   clean server
	@:

prepare:
	mkdir -p BUILD SOURCES SPECS SRPMS RPMS tmp
	cp $(SOURCE_DIST_FILE) SOURCES/$(RPM_ORIG_TARBALL)
	cp rabbitmq-server.spec SPECS
	sed -i 's|%%VERSION%%|$(RPM_VERSION)|;s|%%REQUIRES%%|$(REQUIRES)|' \
		SPECS/rabbitmq-server.spec

	cp rabbitmq-server.service SOURCES/rabbitmq-server.service
	cp rabbitmq-server.tmpfiles SOURCES/rabbitmq-server.tmpfiles
	cp rabbitmq-server.init SOURCES/rabbitmq-server.init
	sed -i \
	    -e 's|^START_PROG=.*$$|START_PROG="$(START_PROG)"|' \
	    -e 's|^@FUNCTION_LIBRARY@|$(FUNCTION_LIBRARY)|' \
	    SOURCES/rabbitmq-server.init
	cp rabbitmq-server.logrotate SOURCES/rabbitmq-server.logrotate

server: prepare
	rpmbuild -ba --nodeps SPECS/rabbitmq-server.spec $(DEFINES) $(OS_DEFINES) $(SPEC_DEFINES)

	if test "$(PACKAGES_DIR)"; then \
		mkdir -p "$(PACKAGES_DIR)"; \
		mv SRPMS/*.rpm RPMS/noarch/*.rpm "$(PACKAGES_DIR)"; \
	fi

clean:
	rm -rf SOURCES SPECS RPMS SRPMS BUILD tmp<|MERGE_RESOLUTION|>--- conflicted
+++ resolved
@@ -14,10 +14,7 @@
 endif
 endif
 
-<<<<<<< HEAD
-=======
 RPM_VERSION = $(subst -,.,$(VERSION))
->>>>>>> ad4565fa
 RPM_ORIG_TARBALL = rabbitmq-server-$(VERSION).tar.xz
 
 TOP_DIR = $(shell pwd)
