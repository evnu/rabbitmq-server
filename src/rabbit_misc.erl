--- conflicted
+++ resolved
@@ -210,16 +210,13 @@
 -spec(pget/2 :: (term(), [term()]) -> term()).
 -spec(pget/3 :: (term(), [term()], term()) -> term()).
 -spec(pget_or_die/2 :: (term(), [term()]) -> term() | no_return()).
-<<<<<<< HEAD
 -spec(format_message_queue/2 :: (any(), priority_queue:q()) -> term()).
-=======
 -spec(serial_add/2 :: (serial_number(), non_neg_integer()) ->
              serial_number()).
 -spec(serial_compare/2 :: (serial_number(), serial_number()) ->
              serial_compare_result()).
 -spec(serial_diff/2 :: (serial_number(), serial_number()) ->
              integer()).
->>>>>>> 2e532d1d
 
 -endif.
 
