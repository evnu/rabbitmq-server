--- conflicted
+++ resolved
@@ -141,17 +141,10 @@
                     rabbit_types:connection_exit() |
                     fun ((boolean()) -> rabbit_types:ok_or_error('not_found') |
                                         rabbit_types:connection_exit())).
-<<<<<<< HEAD
--spec(maybe_run_queue_via_backing_queue/2 ::
-        (pid(), (fun ((A) -> {[rabbit_types:msg_id()], A}))) -> 'ok').
--spec(maybe_run_queue_via_backing_queue_async/2 ::
-        (pid(), (fun ((A) -> {[rabbit_types:msg_id()], A}))) -> 'ok').
-=======
 -spec(maybe_run_queue_via_backing_queue/3 ::
-        (pid(), atom(), (fun ((A) -> {[rabbit_guid:guid()], A}))) -> 'ok').
+        (pid(), atom(), (fun ((A) -> {[rabbit_guid:msg_id()], A}))) -> 'ok').
 -spec(maybe_run_queue_via_backing_queue_async/3 ::
-        (pid(), atom(), (fun ((A) -> {[rabbit_guid:guid()], A}))) -> 'ok').
->>>>>>> d9aed47d
+        (pid(), atom(), (fun ((A) -> {[rabbit_guid:msg_id()], A}))) -> 'ok').
 -spec(sync_timeout/1 :: (pid()) -> 'ok').
 -spec(update_ram_duration/1 :: (pid()) -> 'ok').
 -spec(set_ram_duration_target/2 :: (pid(), number() | 'infinity') -> 'ok').
