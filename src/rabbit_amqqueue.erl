--- conflicted
+++ resolved
@@ -164,87 +164,8 @@
     ok = store_queue(Q),
     %ok = recover_bindings(Q),
     ok.
-
-<<<<<<< HEAD
-% default_binding_spec(#resource{virtual_host = VHostPath, name = Name}) ->
-%     #binding{exchange_name = <<"">>,
-%              key = Name,
-%              queue_name = Name}.
-    % #binding_spec{exchange_name = rabbit_misc:r(VHostPath,exchange,<<"">>),
-    %                   routing_key = Name,
-    %                   arguments = []}.
-
-% recover_bindings(Q = #amqqueue{name = QueueName}) ->
-%     io:format("Q was ~p~n",[Q]),
-%     ok = rabbit_exchange:add_binding(default_binding_spec(QueueName)).
-    %     lists:foreach(fun (B) ->
-    %                           ok = rabbit_exchange:add_binding(B, Q)
-    %                   end, Specs),
-    %     ok.
-=======
-default_binding_spec(#resource{virtual_host = VHost, name = Name}) ->
-    #binding_spec{exchange_name = rabbit_misc:r(VHost, exchange, <<>>),
-                  routing_key = Name,
-                  arguments = []}.
-
-recover_bindings(Q = #amqqueue{name = QueueName, binding_specs = Specs}) ->
-    ok = rabbit_exchange:add_binding(default_binding_spec(QueueName), Q),
-    lists:foreach(fun (B) ->
-                          ok = rabbit_exchange:add_binding(B, Q)
-                  end, Specs),
-    ok.
->>>>>>> ad39f61f
-
-modify_bindings(QueueName, ExchangeName, RoutingKey, Arguments,
-                SpecPresentFun, SpecAbsentFun) ->
-<<<<<<< HEAD
-    exit(modify_bindings).
-    % rabbit_misc:execute_mnesia_transaction(
-    %       fun () ->
-    %               case mnesia:wread({amqqueue, Queue}) of
-    %                   [Q = #amqqueue{binding_specs = Specs0}] ->
-    %                       Spec = #binding_spec{exchange_name = X,
-    %                                            routing_key = RoutingKey,
-    %                                            arguments = Arguments},
-    %                       case (case lists:member(Spec, Specs0) of
-    %                                 true  -> SpecPresentFun;
-    %                                 false -> SpecAbsentFun
-    %                             end)(Q, Spec) of
-    %                           {ok, #amqqueue{binding_specs = Specs}} ->
-    %                               {ok, length(Specs)};
-    %                           {error, not_found} ->
-    %                               {error, exchange_not_found};
-    %                           Other -> Other
-    %                       end;
-    %                   [] -> {error, queue_not_found}
-    %               end
-    %       end).
-
+    
 update_bindings(Q = #amqqueue{}, Spec,
-=======
-    rabbit_misc:execute_mnesia_transaction(
-      fun () ->
-              case mnesia:wread({amqqueue, QueueName}) of
-                  [Q = #amqqueue{binding_specs = Specs0}] ->
-                      Spec = #binding_spec{exchange_name = ExchangeName,
-                                           routing_key = RoutingKey,
-                                           arguments = Arguments},
-                      case (case lists:member(Spec, Specs0) of
-                                true  -> SpecPresentFun;
-                                false -> SpecAbsentFun
-                            end)(Q, Spec) of
-                          {ok, #amqqueue{binding_specs = Specs}} ->
-                              {ok, length(Specs)};
-                          {error, not_found} ->
-                              {error, exchange_not_found};
-                          Other -> Other
-                      end;
-                  [] -> {error, queue_not_found}
-              end
-      end).
-
-update_bindings(Q = #amqqueue{binding_specs = Specs0}, Spec,
->>>>>>> ad39f61f
                 UpdateSpecFun, UpdateExchangeFun) ->
     exit(update_bindings).
     % Q1 = Q#amqqueue{binding_specs = UpdateSpecFun(Spec, Specs0)},
@@ -382,7 +303,6 @@
               end
       end).
 
-<<<<<<< HEAD
 delete_temp(Q = #amqqueue{name = QueueName}) ->
     ok = delete_routes(Q),
     ok = mnesia:delete({amqqueue, QueueName}),
@@ -391,15 +311,6 @@
 delete_queue(Q = #amqqueue{}) ->
     ok = delete_temp(Q).
 
-=======
-delete_queue(Q = #amqqueue{name = QueueName}) ->
-    ok = delete_bindings(Q),
-    ok = rabbit_exchange:delete_binding(
-           default_binding_spec(QueueName), Q),
-    ok = mnesia:delete({amqqueue, QueueName}),
-    ok.
-
->>>>>>> ad39f61f
 on_node_down(Node) ->
     rabbit_misc:execute_mnesia_transaction(
       fun () ->
