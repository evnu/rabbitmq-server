--- conflicted
+++ resolved
@@ -45,14 +45,7 @@
             end}.
 
 shuffle(L) ->
-<<<<<<< HEAD
-    random:seed(erlang:phash2([node()]),
-                erlang:monotonic_time(),
-                erlang:unique_integer()),
-    {_, L1} = lists:unzip(lists:keysort(1, [{random:uniform(), N} || N <- L])),
-=======
     {_, L1} = lists:unzip(lists:keysort(1, [{rand_compat:uniform(), N} || N <- L])),
->>>>>>> 0923c967
     L1.
 
 validate_policy(N) when is_integer(N) andalso N > 0 ->
