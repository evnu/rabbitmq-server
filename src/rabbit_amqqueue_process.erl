%% The contents of this file are subject to the Mozilla Public License
%% Version 1.1 (the "License"); you may not use this file except in
%% compliance with the License. You may obtain a copy of the License
%% at http://www.mozilla.org/MPL/
%%
%% Software distributed under the License is distributed on an "AS IS"
%% basis, WITHOUT WARRANTY OF ANY KIND, either express or implied. See
%% the License for the specific language governing rights and
%% limitations under the License.
%%
%% The Original Code is RabbitMQ.
%%
%% The Initial Developer of the Original Code is GoPivotal, Inc.
%% Copyright (c) 2007-2013 GoPivotal, Inc.  All rights reserved.
%%

-module(rabbit_amqqueue_process).
-include("rabbit.hrl").
-include("rabbit_framing.hrl").

-behaviour(gen_server2).

-define(SYNC_INTERVAL,                 25). %% milliseconds
-define(RAM_DURATION_UPDATE_INTERVAL,  5000).

-export([start_link/1, info_keys/0]).

-export([init_with_backing_queue_state/7]).

-export([init/1, terminate/2, code_change/3, handle_call/3, handle_cast/2,
         handle_info/2, handle_pre_hibernate/1, prioritise_call/4,
         prioritise_cast/3, prioritise_info/3, format_message_queue/2]).

%% Queue's state
-record(q, {q,
            exclusive_consumer,
            has_had_consumers,
            backing_queue,
            backing_queue_state,
            consumers,
            expires,
            sync_timer_ref,
            rate_timer_ref,
            expiry_timer_ref,
            stats_timer,
            msg_id_to_channel,
            ttl,
            ttl_timer_ref,
            ttl_timer_expiry,
            senders,
            dlx,
            dlx_routing_key,
            max_length,
            args_policy_version,
            status
           }).

%%----------------------------------------------------------------------------

-ifdef(use_specs).

-spec(start_link/1 ::
        (rabbit_types:amqqueue()) -> rabbit_types:ok_pid_or_error()).
-spec(info_keys/0 :: () -> rabbit_types:info_keys()).
-spec(init_with_backing_queue_state/7 ::
        (rabbit_types:amqqueue(), atom(), tuple(), any(),
         [rabbit_types:delivery()], pmon:pmon(), dict()) -> #q{}).

-endif.

%%----------------------------------------------------------------------------

-define(STATISTICS_KEYS,
        [name,
         policy,
         exclusive_consumer_pid,
         exclusive_consumer_tag,
         messages_ready,
         messages_unacknowledged,
         messages,
         consumers,
         consumer_utilisation,
         memory,
         slave_pids,
         synchronised_slave_pids,
         backing_queue_status,
         state
        ]).

-define(CREATION_EVENT_KEYS,
        [name,
         durable,
         auto_delete,
         arguments,
         owner_pid
        ]).

-define(INFO_KEYS, [pid | ?CREATION_EVENT_KEYS ++ ?STATISTICS_KEYS -- [name]]).

%%----------------------------------------------------------------------------

start_link(Q) -> gen_server2:start_link(?MODULE, Q, []).

info_keys() -> ?INFO_KEYS.

%%----------------------------------------------------------------------------

init(Q) ->
    process_flag(trap_exit, true),
    {ok, init_state(Q#amqqueue{pid = self()}), hibernate,
     {backoff, ?HIBERNATE_AFTER_MIN, ?HIBERNATE_AFTER_MIN, ?DESIRED_HIBERNATE}}.

init_with_backing_queue_state(Q = #amqqueue{exclusive_owner = Owner}, BQ, BQS,
                              RateTRef, Deliveries, Senders, MTC) ->
    case Owner of
        none -> ok;
        _    -> erlang:monitor(process, Owner)
    end,
    State = init_state(Q),
    State1 = State#q{backing_queue       = BQ,
                     backing_queue_state = BQS,
                     rate_timer_ref      = RateTRef,
                     senders             = Senders,
                     msg_id_to_channel   = MTC},
    State2 = process_args_policy(State1),
    State3 = lists:foldl(fun (Delivery, StateN) ->
                                 deliver_or_enqueue(Delivery, true, StateN)
                         end, State2, Deliveries),
    notify_decorators(startup, [], State3),
    State3.

init_state(Q) ->
    State = #q{q                   = Q,
               exclusive_consumer  = none,
               has_had_consumers   = false,
               consumers           = rabbit_queue_consumers:new(),
               senders             = pmon:new(delegate),
               msg_id_to_channel   = gb_trees:empty(),
               status              = running,
               args_policy_version = 0},
    rabbit_event:init_stats_timer(State, #q.stats_timer).

terminate(shutdown = R,      State = #q{backing_queue = BQ}) ->
    terminate_shutdown(fun (BQS) -> BQ:terminate(R, BQS) end, State);
terminate({shutdown, missing_owner} = Reason, State) ->
    %% if the owner was missing then there will be no queue, so don't emit stats
    terminate_shutdown(terminate_delete(false, Reason, State), State);
terminate({shutdown, _} = R, State = #q{backing_queue = BQ}) ->
    terminate_shutdown(fun (BQS) -> BQ:terminate(R, BQS) end, State);
terminate(Reason,            State) ->
    terminate_shutdown(terminate_delete(true, Reason, State), State).

terminate_delete(EmitStats, Reason,
                 State = #q{q = #amqqueue{name          = QName},
                                          backing_queue = BQ}) ->
    fun (BQS) ->
        BQS1 = BQ:delete_and_terminate(Reason, BQS),
        if EmitStats -> rabbit_event:if_enabled(State, #q.stats_timer,
                                                fun() -> emit_stats(State) end);
           true      -> ok
        end,
        %% don't care if the internal delete doesn't return 'ok'.
        rabbit_amqqueue:internal_delete(QName),
        BQS1
    end.

code_change(_OldVsn, State, _Extra) ->
    {ok, State}.

%%----------------------------------------------------------------------------

declare(Recover, From, State = #q{q                   = Q,
                                  backing_queue       = undefined,
                                  backing_queue_state = undefined}) ->
    case rabbit_amqqueue:internal_declare(Q, Recover =/= new) of
        #amqqueue{} = Q1 ->
            case matches(Recover, Q, Q1) of
                true ->
                    gen_server2:reply(From, {new, Q}),
                    ok = file_handle_cache:register_callback(
                           rabbit_amqqueue, set_maximum_since_use, [self()]),
                    ok = rabbit_memory_monitor:register(
                           self(), {rabbit_amqqueue,
                                    set_ram_duration_target, [self()]}),
                    BQ = backing_queue_module(Q1),
                    BQS = bq_init(BQ, Q, Recover),
                    recovery_barrier(Recover),
                    State1 = process_args_policy(
                               State#q{backing_queue       = BQ,
                                       backing_queue_state = BQS}),
                    notify_decorators(startup, [], State),
                    rabbit_event:notify(queue_created,
                                        infos(?CREATION_EVENT_KEYS, State1)),
                    rabbit_event:if_enabled(State1, #q.stats_timer,
                                            fun() -> emit_stats(State1) end),
                    noreply(State1);
                false ->
                    {stop, normal, {existing, Q1}, State}
            end;
        Err ->
            {stop, normal, Err, State}
    end.

matches(new, Q1, Q2) ->
    %% i.e. not policy
    Q1#amqqueue.name            =:= Q2#amqqueue.name            andalso
    Q1#amqqueue.durable         =:= Q2#amqqueue.durable         andalso
    Q1#amqqueue.auto_delete     =:= Q2#amqqueue.auto_delete     andalso
    Q1#amqqueue.exclusive_owner =:= Q2#amqqueue.exclusive_owner andalso
    Q1#amqqueue.arguments       =:= Q2#amqqueue.arguments       andalso
    Q1#amqqueue.pid             =:= Q2#amqqueue.pid             andalso
    Q1#amqqueue.slave_pids      =:= Q2#amqqueue.slave_pids;
matches(_,  Q,   Q) -> true;
matches(_, _Q, _Q1) -> false.

notify_decorators(Event, Props, State) when Event =:= startup;
                                            Event =:= shutdown ->
    decorator_callback(qname(State), Event, Props);

notify_decorators(Event, Props, State = #q{consumers           = Consumers,
                                           backing_queue       = BQ,
                                           backing_queue_state = BQS}) ->
    P = rabbit_queue_consumers:max_active_priority(Consumers),
    decorator_callback(qname(State), notify,
                       [Event, [{max_active_consumer_priority, P},
                                {is_empty, BQ:is_empty(BQS)} |
                                Props]]).

decorator_callback(QName, F, A) ->
    %% Look up again in case policy and hence decorators have changed
    case rabbit_amqqueue:lookup(QName) of
        {ok, Q = #amqqueue{decorators = Ds}} ->
            [ok = apply(M, F, [Q|A]) || M <- rabbit_queue_decorator:select(Ds)];
        {error, not_found} ->
            ok
    end.

bq_init(BQ, Q, Recover) ->
    Self = self(),
    BQ:init(Q, Recover =/= new,
            fun (Mod, Fun) ->
                    rabbit_amqqueue:run_backing_queue(Self, Mod, Fun)
            end).

recovery_barrier(new) ->
    ok;
recovery_barrier(BarrierPid) ->
    MRef = erlang:monitor(process, BarrierPid),
    receive
        {BarrierPid, go}              -> erlang:demonitor(MRef, [flush]);
        {'DOWN', MRef, process, _, _} -> ok
    end.

process_args_policy(State = #q{q                   = Q,
                               args_policy_version = N}) ->
      ArgsTable =
        [{<<"expires">>,                 fun res_min/2, fun init_exp/2},
         {<<"dead-letter-exchange">>,    fun res_arg/2, fun init_dlx/2},
         {<<"dead-letter-routing-key">>, fun res_arg/2, fun init_dlx_rkey/2},
         {<<"message-ttl">>,             fun res_min/2, fun init_ttl/2},
         {<<"max-length">>,              fun res_min/2, fun init_max_length/2}],
      drop_expired_msgs(
         lists:foldl(fun({Name, Resolve, Fun}, StateN) ->
                             Fun(args_policy_lookup(Name, Resolve, Q), StateN)
                     end, State#q{args_policy_version = N + 1}, ArgsTable)).

args_policy_lookup(Name, Resolve, Q = #amqqueue{arguments = Args}) ->
    AName = <<"x-", Name/binary>>,
    case {rabbit_policy:get(Name, Q), rabbit_misc:table_lookup(Args, AName)} of
        {undefined, undefined}       -> undefined;
        {undefined, {_Type, Val}}    -> Val;
        {Val,       undefined}       -> Val;
        {PolVal,    {_Type, ArgVal}} -> Resolve(PolVal, ArgVal)
    end.

res_arg(_PolVal, ArgVal) -> ArgVal.
res_min(PolVal, ArgVal)  -> erlang:min(PolVal, ArgVal).

%% In both these we init with the undefined variant first to stop any
%% existing timer, then start a new one which may fire after a
%% different time.
init_exp(undefined, State) -> stop_expiry_timer(State#q{expires = undefined});
init_exp(Expires,   State) -> State1 = init_exp(undefined, State),
                              ensure_expiry_timer(State1#q{expires = Expires}).

init_ttl(undefined, State) -> stop_ttl_timer(State#q{ttl = undefined});
init_ttl(TTL,       State) -> (init_ttl(undefined, State))#q{ttl = TTL}.

init_dlx(undefined, State) ->
    State#q{dlx = undefined};
init_dlx(DLX, State = #q{q = #amqqueue{name = QName}}) ->
    State#q{dlx = rabbit_misc:r(QName, exchange, DLX)}.

init_dlx_rkey(RoutingKey, State) -> State#q{dlx_routing_key = RoutingKey}.

init_max_length(MaxLen, State) ->
    {_Dropped, State1} = maybe_drop_head(State#q{max_length = MaxLen}),
    State1.

terminate_shutdown(Fun, State) ->
    State1 = #q{backing_queue_state = BQS, consumers = Consumers} =
        lists:foldl(fun (F, S) -> F(S) end, State,
                    [fun stop_sync_timer/1,
                     fun stop_rate_timer/1,
                     fun stop_expiry_timer/1,
                     fun stop_ttl_timer/1]),
    case BQS of
        undefined -> State1;
        _         -> ok = rabbit_memory_monitor:deregister(self()),
                     QName = qname(State),
                     notify_decorators(shutdown, [], State),
                     [emit_consumer_deleted(Ch, CTag, QName) ||
                         {Ch, CTag, _, _} <-
                             rabbit_queue_consumers:all(Consumers)],
                     State1#q{backing_queue_state = Fun(BQS)}
    end.

reply(Reply, NewState) ->
    {NewState1, Timeout} = next_state(NewState),
    {reply, Reply, ensure_stats_timer(ensure_rate_timer(NewState1)), Timeout}.

noreply(NewState) ->
    {NewState1, Timeout} = next_state(NewState),
    {noreply, ensure_stats_timer(ensure_rate_timer(NewState1)), Timeout}.

next_state(State = #q{backing_queue = BQ, backing_queue_state = BQS}) ->
    assert_invariant(State),
    {MsgIds, BQS1} = BQ:drain_confirmed(BQS),
    State1 = confirm_messages(MsgIds, State#q{backing_queue_state = BQS1}),
    case BQ:needs_timeout(BQS1) of
        false -> {stop_sync_timer(State1),   hibernate     };
        idle  -> {stop_sync_timer(State1),   ?SYNC_INTERVAL};
        timed -> {ensure_sync_timer(State1), 0             }
    end.

backing_queue_module(Q) ->
    case rabbit_mirror_queue_misc:is_mirrored(Q) of
        false -> {ok, BQM} = application:get_env(backing_queue_module),
                 BQM;
        true  -> rabbit_mirror_queue_master
    end.

ensure_sync_timer(State) ->
    rabbit_misc:ensure_timer(State, #q.sync_timer_ref,
                             ?SYNC_INTERVAL, sync_timeout).

stop_sync_timer(State) -> rabbit_misc:stop_timer(State, #q.sync_timer_ref).

ensure_rate_timer(State) ->
    rabbit_misc:ensure_timer(State, #q.rate_timer_ref,
                             ?RAM_DURATION_UPDATE_INTERVAL,
                             update_ram_duration).

stop_rate_timer(State) -> rabbit_misc:stop_timer(State, #q.rate_timer_ref).

%% We wish to expire only when there are no consumers *and* the expiry
%% hasn't been refreshed (by queue.declare or basic.get) for the
%% configured period.
ensure_expiry_timer(State = #q{expires = undefined}) ->
    State;
ensure_expiry_timer(State = #q{expires             = Expires,
                               args_policy_version = Version}) ->
    case is_unused(State) of
        true  -> NewState = stop_expiry_timer(State),
                 rabbit_misc:ensure_timer(NewState, #q.expiry_timer_ref,
                                          Expires, {maybe_expire, Version});
        false -> State
    end.

stop_expiry_timer(State) -> rabbit_misc:stop_timer(State, #q.expiry_timer_ref).

ensure_ttl_timer(undefined, State) ->
    State;
ensure_ttl_timer(Expiry, State = #q{ttl_timer_ref       = undefined,
                                    args_policy_version = Version}) ->
    After = (case Expiry - now_micros() of
                 V when V > 0 -> V + 999; %% always fire later
                 _            -> 0
             end) div 1000,
    TRef = erlang:send_after(After, self(), {drop_expired, Version}),
    State#q{ttl_timer_ref = TRef, ttl_timer_expiry = Expiry};
ensure_ttl_timer(Expiry, State = #q{ttl_timer_ref    = TRef,
                                    ttl_timer_expiry = TExpiry})
  when Expiry + 1000 < TExpiry ->
    case erlang:cancel_timer(TRef) of
        false -> State;
        _     -> ensure_ttl_timer(Expiry, State#q{ttl_timer_ref = undefined})
    end;
ensure_ttl_timer(_Expiry, State) ->
    State.

stop_ttl_timer(State) -> rabbit_misc:stop_timer(State, #q.ttl_timer_ref).

ensure_stats_timer(State) ->
    rabbit_event:ensure_stats_timer(State, #q.stats_timer, emit_stats).

assert_invariant(State = #q{consumers = Consumers}) ->
    true = (rabbit_queue_consumers:inactive(Consumers) orelse is_empty(State)).

is_empty(#q{backing_queue = BQ, backing_queue_state = BQS}) -> BQ:is_empty(BQS).

maybe_send_drained(WasEmpty, State) ->
    case (not WasEmpty) andalso is_empty(State) of
        true  -> notify_decorators(queue_empty, [], State),
                 rabbit_queue_consumers:send_drained();
        false -> ok
    end,
    State.

deliver_msgs_to_consumers(FetchFun, Stop, State = #q{consumers = Consumers}) ->
    {Active, Blocked, State1, Consumers1} =
        rabbit_queue_consumers:deliver(FetchFun, Stop, qname(State), State,
                                       Consumers),
    State2 = State1#q{consumers = Consumers1},
    [notify_decorators(consumer_blocked, [{consumer_tag, CTag}], State2) ||
        {_ChPid, CTag} <- Blocked],
    {Active, State2}.

confirm_messages([], State) ->
    State;
confirm_messages(MsgIds, State = #q{msg_id_to_channel = MTC}) ->
    {CMs, MTC1} =
        lists:foldl(
          fun(MsgId, {CMs, MTC0}) ->
                  case gb_trees:lookup(MsgId, MTC0) of
                      {value, {SenderPid, MsgSeqNo}} ->
                          {rabbit_misc:gb_trees_cons(SenderPid,
                                                     MsgSeqNo, CMs),
                           gb_trees:delete(MsgId, MTC0)};
                      none ->
                          {CMs, MTC0}
                  end
          end, {gb_trees:empty(), MTC}, MsgIds),
    rabbit_misc:gb_trees_foreach(fun rabbit_misc:confirm_to_sender/2, CMs),
    State#q{msg_id_to_channel = MTC1}.

send_or_record_confirm(#delivery{msg_seq_no = undefined}, State) ->
    {never, State};
send_or_record_confirm(#delivery{sender     = SenderPid,
                                 msg_seq_no = MsgSeqNo,
                                 message    = #basic_message {
                                   is_persistent = true,
                                   id            = MsgId}},
                       State = #q{q                 = #amqqueue{durable = true},
                                  msg_id_to_channel = MTC}) ->
    MTC1 = gb_trees:insert(MsgId, {SenderPid, MsgSeqNo}, MTC),
    {eventually, State#q{msg_id_to_channel = MTC1}};
send_or_record_confirm(#delivery{sender     = SenderPid,
                                 msg_seq_no = MsgSeqNo}, State) ->
    rabbit_misc:confirm_to_sender(SenderPid, [MsgSeqNo]),
    {immediately, State}.

discard(#delivery{sender     = SenderPid,
                  msg_seq_no = MsgSeqNo,
                  message    = #basic_message{id = MsgId}}, State) ->
    State1 = #q{backing_queue = BQ, backing_queue_state = BQS} =
        case MsgSeqNo of
            undefined -> State;
            _         -> confirm_messages([MsgId], State)
        end,
    BQS1 = BQ:discard(MsgId, SenderPid, BQS),
    State1#q{backing_queue_state = BQS1}.

run_message_queue(State) ->
    {_Active, State3} = deliver_msgs_to_consumers(
                          fun(AckRequired, State1) ->
                                  {Result, State2} = fetch(AckRequired, State1),
                                  {Result, is_empty(State2), State2}
                          end, is_empty(State), State),
    State3.

attempt_delivery(Delivery = #delivery{sender = SenderPid, message = Message},
                 Props, Delivered, State = #q{backing_queue       = BQ,
                                              backing_queue_state = BQS}) ->
    {IsDuplicate, BQS1} = BQ:is_duplicate(Message, BQS),
    State1 = State#q{backing_queue_state = BQS1},
    case IsDuplicate of
        false -> deliver_msgs_to_consumers(
                   fun (true, State2 = #q{backing_queue_state = BQS2}) ->
                           true = BQ:is_empty(BQS2),
                           {AckTag, BQS3} = BQ:publish_delivered(
                                              Message, Props, SenderPid, BQS2),
                           {{Message, Delivered, AckTag},
                            true, State2#q{backing_queue_state = BQS3}};
                       (false, State2) ->
                           {{Message, Delivered, undefined},
                            true, discard(Delivery, State2)}
                   end, false, State1);
        true  -> {true, State1}
    end.

deliver_or_enqueue(Delivery = #delivery{message = Message, sender = SenderPid},
                   Delivered, State) ->
    {Confirm, State1} = send_or_record_confirm(Delivery, State),
    Props = message_properties(Message, Confirm, State),
    case attempt_delivery(Delivery, Props, Delivered, State1) of
        {true, State2} ->
            State2;
        %% The next one is an optimisation
        {false, State2 = #q{ttl = 0, dlx = undefined}} ->
            discard(Delivery, State2);
        {false, State2 = #q{backing_queue = BQ, backing_queue_state = BQS}} ->
            BQS1 = BQ:publish(Message, Props, Delivered, SenderPid, BQS),
            {Dropped, State3 = #q{backing_queue_state = BQS2}} =
                maybe_drop_head(State2#q{backing_queue_state = BQS1}),
            QLen = BQ:len(BQS2),
            %% optimisation: it would be perfectly safe to always
            %% invoke drop_expired_msgs here, but that is expensive so
            %% we only do that if a new message that might have an
            %% expiry ends up at the head of the queue. If the head
            %% remains unchanged, or if the newly published message
            %% has no expiry and becomes the head of the queue then
            %% the call is unnecessary.
            case {Dropped > 0, QLen =:= 1, Props#message_properties.expiry} of
                {false, false,         _} -> State3;
                {true,  true,  undefined} -> State3;
                {_,     _,             _} -> drop_expired_msgs(State3)
            end
    end.

maybe_drop_head(State = #q{max_length = undefined}) ->
    {0, State};
maybe_drop_head(State = #q{max_length          = MaxLen,
                           backing_queue       = BQ,
                           backing_queue_state = BQS}) ->
    case BQ:len(BQS) - MaxLen of
        Excess when Excess > 0 ->
            {Excess,
             with_dlx(
               State#q.dlx,
               fun (X) -> dead_letter_maxlen_msgs(X, Excess, State) end,
               fun () ->
                       {_, BQS1} = lists:foldl(fun (_, {_, BQS0}) ->
                                                       BQ:drop(false, BQS0)
                                               end, {ok, BQS},
                                               lists:seq(1, Excess)),
                       State#q{backing_queue_state = BQS1}
               end)};
        _ -> {0, State}
    end.

requeue_and_run(AckTags, State = #q{backing_queue       = BQ,
                                    backing_queue_state = BQS}) ->
    WasEmpty = BQ:is_empty(BQS),
    {_MsgIds, BQS1} = BQ:requeue(AckTags, BQS),
    {_Dropped, State1} = maybe_drop_head(State#q{backing_queue_state = BQS1}),
    run_message_queue(maybe_send_drained(WasEmpty, drop_expired_msgs(State1))).

fetch(AckRequired, State = #q{backing_queue       = BQ,
                              backing_queue_state = BQS}) ->
    {Result, BQS1} = BQ:fetch(AckRequired, BQS),
    State1 = drop_expired_msgs(State#q{backing_queue_state = BQS1}),
    {Result, maybe_send_drained(Result =:= empty, State1)}.

ack(AckTags, ChPid, State) ->
    subtract_acks(ChPid, AckTags, State,
                  fun (State1 = #q{backing_queue       = BQ,
                                   backing_queue_state = BQS}) ->
                          {_Guids, BQS1} = BQ:ack(AckTags, BQS),
                          State1#q{backing_queue_state = BQS1}
                  end).

requeue(AckTags, ChPid, State) ->
    subtract_acks(ChPid, AckTags, State,
                  fun (State1) -> requeue_and_run(AckTags, State1) end).

<<<<<<< HEAD
possibly_unblock(Update, ChPid, State = #q{consumers = Consumers}) ->
    case rabbit_queue_consumers:possibly_unblock(Update, ChPid, Consumers) of
        unchanged ->
=======
remove_consumer(ChPid, ConsumerTag, Queue) ->
    priority_queue:filter(fun ({CP, #consumer{tag = CTag}}) ->
                                  (CP /= ChPid) or (CTag /= ConsumerTag)
                          end, Queue).

remove_consumers(ChPid, Queue, QName) ->
    priority_queue:filter(fun ({CP, #consumer{tag = CTag}}) when CP =:= ChPid ->
                                  emit_consumer_deleted(ChPid, CTag, QName),
                                  false;
                              (_) ->
                                  true
                          end, Queue).

channel_consumers(ChPid, Queue) ->
    priority_queue:fold(
      fun ({CP, #consumer{tag = CTag}}, _, Acc) when CP =:= ChPid ->
              [CTag | Acc]
      end, [], Queue).

possibly_unblock(State, ChPid, Update) ->
    case lookup_ch(ChPid) of
        not_found -> State;
        C         -> C1 = Update(C),
                     case is_ch_blocked(C) andalso not is_ch_blocked(C1) of
                         false -> update_ch_record(C1),
                                  State;
                         true  -> unblock(State, C1)
                     end
    end.

unblock(State, C = #cr{limiter = Limiter}) ->
    case lists:partition(
           fun({_P, {_ChPid, #consumer{tag = CTag}}}) ->
                   rabbit_limiter:is_consumer_blocked(Limiter, CTag)
           end, priority_queue:to_list(C#cr.blocked_consumers)) of
        {_, []} ->
            update_ch_record(C),
>>>>>>> 6d47b701
            State;
        {unblocked, UnblockedCTags, Consumers1} ->
            State1 = State#q{consumers = Consumers1},
            [notify_decorators(consumer_unblocked, [{consumer_tag, CTag}],
                               State1) || CTag <- UnblockedCTags],
            run_message_queue(State1)
    end.

should_auto_delete(#q{q = #amqqueue{auto_delete = false}}) -> false;
should_auto_delete(#q{has_had_consumers = false}) -> false;
should_auto_delete(State) -> is_unused(State).

handle_ch_down(DownPid, State = #q{consumers          = Consumers,
                                   exclusive_consumer = Holder,
                                   senders            = Senders}) ->
    State1 = State#q{senders = case pmon:is_monitored(DownPid, Senders) of
                                   false -> Senders;
                                   true  -> credit_flow:peer_down(DownPid),
                                            pmon:demonitor(DownPid, Senders)
                               end},
    case rabbit_queue_consumers:erase_ch(DownPid, Consumers) of
        not_found ->
            {ok, State1};
        {ChAckTags, ChCTags, Consumers1} ->
            QName = qname(State1),
            [emit_consumer_deleted(DownPid, CTag, QName) || CTag <- ChCTags],
            Holder1 = case Holder of
                          {DownPid, _} -> none;
                          Other        -> Other
                      end,
            State2 = State1#q{consumers          = Consumers1,
                              exclusive_consumer = Holder1},
            [notify_decorators(basic_cancel, [{consumer_tag, CTag}], State2) ||
                CTag <- channel_consumers(ChPid, AC)],
            [notify_decorators(basic_cancel, [{consumer_tag, CTag}], State2) ||
                CTag <- channel_consumers(ChPid, Blocked)],
            case should_auto_delete(State2) of
                true  -> {stop, State2};
                false -> {ok, requeue_and_run(ChAckTags,
                                              ensure_expiry_timer(State2))}
            end
    end.

check_exclusive_access({_ChPid, _ConsumerTag}, _ExclusiveConsume, _State) ->
    in_use;
check_exclusive_access(none, false, _State) ->
    ok;
check_exclusive_access(none, true, State) ->
    case is_unused(State) of
        true  -> ok;
        false -> in_use
    end.

is_unused(_State) -> rabbit_queue_consumers:count() == 0.

maybe_send_reply(_ChPid, undefined) -> ok;
maybe_send_reply(ChPid, Msg) -> ok = rabbit_channel:send_command(ChPid, Msg).

qname(#q{q = #amqqueue{name = QName}}) -> QName.

backing_queue_timeout(State = #q{backing_queue       = BQ,
                                 backing_queue_state = BQS}) ->
    State#q{backing_queue_state = BQ:timeout(BQS)}.

subtract_acks(ChPid, AckTags, State, Fun) ->
    case rabbit_queue_consumers:subtract_acks(ChPid, AckTags) of
        not_found -> State;
        ok        -> Fun(State)
    end.

message_properties(Message, Confirm, #q{ttl = TTL}) ->
    #message_properties{expiry           = calculate_msg_expiry(Message, TTL),
                        needs_confirming = Confirm == eventually}.

calculate_msg_expiry(#basic_message{content = Content}, TTL) ->
    #content{properties = Props} =
        rabbit_binary_parser:ensure_content_decoded(Content),
    %% We assert that the expiration must be valid - we check in the channel.
    {ok, MsgTTL} = rabbit_basic:parse_expiration(Props),
    case lists:min([TTL, MsgTTL]) of
        undefined -> undefined;
        T         -> now_micros() + T * 1000
    end.

%% Logically this function should invoke maybe_send_drained/2.
%% However, that is expensive. Since some frequent callers of
%% drop_expired_msgs/1, in particular deliver_or_enqueue/3, cannot
%% possibly cause the queue to become empty, we push the
%% responsibility to the callers. So be cautious when adding new ones.
drop_expired_msgs(State) ->
    case is_empty(State) of
        true  -> State;
        false -> drop_expired_msgs(now_micros(), State)
    end.

drop_expired_msgs(Now, State = #q{backing_queue_state = BQS,
                                  backing_queue       = BQ }) ->
    ExpirePred = fun (#message_properties{expiry = Exp}) -> Now >= Exp end,
    {Props, State1} =
        with_dlx(
          State#q.dlx,
          fun (X) -> dead_letter_expired_msgs(ExpirePred, X, State) end,
          fun () -> {Next, BQS1} = BQ:dropwhile(ExpirePred, BQS),
                    {Next, State#q{backing_queue_state = BQS1}} end),
    ensure_ttl_timer(case Props of
                         undefined                         -> undefined;
                         #message_properties{expiry = Exp} -> Exp
                     end, State1).

with_dlx(undefined, _With,  Without) -> Without();
with_dlx(DLX,        With,  Without) -> case rabbit_exchange:lookup(DLX) of
                                            {ok, X}            -> With(X);
                                            {error, not_found} -> Without()
                                        end.

dead_letter_expired_msgs(ExpirePred, X, State = #q{backing_queue = BQ}) ->
    dead_letter_msgs(fun (DLFun, Acc, BQS1) ->
                             BQ:fetchwhile(ExpirePred, DLFun, Acc, BQS1)
                     end, expired, X, State).

dead_letter_rejected_msgs(AckTags, X,  State = #q{backing_queue = BQ}) ->
    {ok, State1} =
        dead_letter_msgs(
          fun (DLFun, Acc, BQS) ->
                  {Acc1, BQS1} = BQ:ackfold(DLFun, Acc, BQS, AckTags),
                  {ok, Acc1, BQS1}
          end, rejected, X, State),
    State1.

dead_letter_maxlen_msgs(X, Excess, State = #q{backing_queue = BQ}) ->
    {ok, State1} =
        dead_letter_msgs(
          fun (DLFun, Acc, BQS) ->
                  lists:foldl(fun (_, {ok, Acc0, BQS0}) ->
                                      {{Msg, _, AckTag}, BQS1} =
                                        BQ:fetch(true, BQS0),
                                      {ok, DLFun(Msg, AckTag, Acc0), BQS1}
                              end, {ok, Acc, BQS}, lists:seq(1, Excess))
          end, maxlen, X, State),
    State1.

dead_letter_msgs(Fun, Reason, X, State = #q{dlx_routing_key     = RK,
                                            backing_queue_state = BQS,
                                            backing_queue       = BQ}) ->
    QName = qname(State),
    {Res, Acks1, BQS1} =
        Fun(fun (Msg, AckTag, Acks) ->
                    dead_letter_publish(Msg, Reason, X, RK, QName),
                    [AckTag | Acks]
            end, [], BQS),
    {_Guids, BQS2} = BQ:ack(Acks1, BQS1),
    {Res, State#q{backing_queue_state = BQS2}}.

dead_letter_publish(Msg, Reason, X, RK, QName) ->
    DLMsg = make_dead_letter_msg(Msg, Reason, X#exchange.name, RK, QName),
    Delivery = rabbit_basic:delivery(false, DLMsg, undefined),
    {Queues, Cycles} = detect_dead_letter_cycles(
                         Reason, DLMsg, rabbit_exchange:route(X, Delivery)),
    lists:foreach(fun log_cycle_once/1, Cycles),
    rabbit_amqqueue:deliver( rabbit_amqqueue:lookup(Queues), Delivery),
    ok.

stop(State) -> stop(noreply, State).

stop(noreply, State) -> {stop, normal, State};
stop(Reply,   State) -> {stop, normal, Reply, State}.


detect_dead_letter_cycles(expired,
                          #basic_message{content = Content}, Queues) ->
    #content{properties = #'P_basic'{headers = Headers}} =
        rabbit_binary_parser:ensure_content_decoded(Content),
    NoCycles = {Queues, []},
    case Headers of
        undefined ->
            NoCycles;
        _ ->
            case rabbit_misc:table_lookup(Headers, <<"x-death">>) of
                {array, Deaths} ->
                    {Cycling, NotCycling} =
                        lists:partition(
                          fun (#resource{name = Queue}) ->
                                  is_dead_letter_cycle(Queue, Deaths)
                          end, Queues),
                    OldQueues = [rabbit_misc:table_lookup(D, <<"queue">>) ||
                                    {table, D} <- Deaths],
                    OldQueues1 = [QName || {longstr, QName} <- OldQueues],
                    {NotCycling, [[QName | OldQueues1] ||
                                     #resource{name = QName} <- Cycling]};
                _ ->
                    NoCycles
            end
    end;
detect_dead_letter_cycles(_Reason, _Msg, Queues) ->
    {Queues, []}.

is_dead_letter_cycle(Queue, Deaths) ->
    {Cycle, Rest} =
        lists:splitwith(
          fun ({table, D}) ->
                  {longstr, Queue} =/= rabbit_misc:table_lookup(D, <<"queue">>);
              (_) ->
                  true
          end, Deaths),
    %% Is there a cycle, and if so, is it entirely due to expiry?
    case Rest of
        []    -> false;
        [H|_] -> lists:all(
                   fun ({table, D}) ->
                           {longstr, <<"expired">>} =:=
                               rabbit_misc:table_lookup(D, <<"reason">>);
                       (_) ->
                           false
                   end, Cycle ++ [H])
    end.

make_dead_letter_msg(Msg = #basic_message{content       = Content,
                                          exchange_name = Exchange,
                                          routing_keys  = RoutingKeys},
                     Reason, DLX, RK, #resource{name = QName}) ->
    {DeathRoutingKeys, HeadersFun1} =
        case RK of
            undefined -> {RoutingKeys, fun (H) -> H end};
            _         -> {[RK], fun (H) -> lists:keydelete(<<"CC">>, 1, H) end}
        end,
    ReasonBin = list_to_binary(atom_to_list(Reason)),
    TimeSec = rabbit_misc:now_ms() div 1000,
    PerMsgTTL = per_msg_ttl_header(Content#content.properties),
    HeadersFun2 =
        fun (Headers) ->
                %% The first routing key is the one specified in the
                %% basic.publish; all others are CC or BCC keys.
                RKs  = [hd(RoutingKeys) | rabbit_basic:header_routes(Headers)],
                RKs1 = [{longstr, Key} || Key <- RKs],
                Info = [{<<"reason">>,       longstr,   ReasonBin},
                        {<<"queue">>,        longstr,   QName},
                        {<<"time">>,         timestamp, TimeSec},
                        {<<"exchange">>,     longstr,   Exchange#resource.name},
                        {<<"routing-keys">>, array,     RKs1}] ++ PerMsgTTL,
                HeadersFun1(rabbit_basic:prepend_table_header(<<"x-death">>,
                                                              Info, Headers))
        end,
    Content1 = #content{properties = Props} =
        rabbit_basic:map_headers(HeadersFun2, Content),
    Content2 = Content1#content{properties =
                                    Props#'P_basic'{expiration = undefined}},
    Msg#basic_message{exchange_name = DLX,
                      id            = rabbit_guid:gen(),
                      routing_keys  = DeathRoutingKeys,
                      content       = Content2}.

per_msg_ttl_header(#'P_basic'{expiration = undefined}) ->
    [];
per_msg_ttl_header(#'P_basic'{expiration = Expiration}) ->
    [{<<"original-expiration">>, longstr, Expiration}];
per_msg_ttl_header(_) ->
    [].

now_micros() -> timer:now_diff(now(), {0,0,0}).

infos(Items, State) -> [{Item, i(Item, State)} || Item <- Items].

i(name,        #q{q = #amqqueue{name        = Name}})       -> Name;
i(durable,     #q{q = #amqqueue{durable     = Durable}})    -> Durable;
i(auto_delete, #q{q = #amqqueue{auto_delete = AutoDelete}}) -> AutoDelete;
i(arguments,   #q{q = #amqqueue{arguments   = Arguments}})  -> Arguments;
i(pid, _) ->
    self();
i(owner_pid, #q{q = #amqqueue{exclusive_owner = none}}) ->
    '';
i(owner_pid, #q{q = #amqqueue{exclusive_owner = ExclusiveOwner}}) ->
    ExclusiveOwner;
i(policy,    #q{q = Q}) ->
    case rabbit_policy:name(Q) of
        none   -> '';
        Policy -> Policy
    end;
i(exclusive_consumer_pid, #q{exclusive_consumer = none}) ->
    '';
i(exclusive_consumer_pid, #q{exclusive_consumer = {ChPid, _ConsumerTag}}) ->
    ChPid;
i(exclusive_consumer_tag, #q{exclusive_consumer = none}) ->
    '';
i(exclusive_consumer_tag, #q{exclusive_consumer = {_ChPid, ConsumerTag}}) ->
    ConsumerTag;
i(messages_ready, #q{backing_queue_state = BQS, backing_queue = BQ}) ->
    BQ:len(BQS);
i(messages_unacknowledged, _) ->
    rabbit_queue_consumers:unacknowledged_message_count();
i(messages, State) ->
    lists:sum([i(Item, State) || Item <- [messages_ready,
                                          messages_unacknowledged]]);
i(consumers, _) ->
    rabbit_queue_consumers:count();
i(consumer_utilisation, #q{consumers = Consumers}) ->
    case rabbit_queue_consumers:count() of
        0 -> '';
        _ -> rabbit_queue_consumers:utilisation(Consumers)
    end;
i(memory, _) ->
    {memory, M} = process_info(self(), memory),
    M;
i(slave_pids, #q{q = #amqqueue{name = Name}}) ->
    {ok, Q = #amqqueue{slave_pids = SPids}} =
        rabbit_amqqueue:lookup(Name),
    case rabbit_mirror_queue_misc:is_mirrored(Q) of
        false -> '';
        true  -> SPids
    end;
i(synchronised_slave_pids, #q{q = #amqqueue{name = Name}}) ->
    {ok, Q = #amqqueue{sync_slave_pids = SSPids}} =
        rabbit_amqqueue:lookup(Name),
    case rabbit_mirror_queue_misc:is_mirrored(Q) of
        false -> '';
        true  -> SSPids
    end;
i(state, #q{status = running}) -> credit_flow:state();
i(state, #q{status = State})   -> State;
i(backing_queue_status, #q{backing_queue_state = BQS, backing_queue = BQ}) ->
    BQ:status(BQS);
i(Item, _) ->
    throw({bad_argument, Item}).

emit_stats(State) ->
    emit_stats(State, []).

emit_stats(State, Extra) ->
    ExtraKs = [K || {K, _} <- Extra],
    Infos = [{K, V} || {K, V} <- infos(?STATISTICS_KEYS, State),
                       not lists:member(K, ExtraKs)],
    rabbit_event:notify(queue_stats, Extra ++ Infos).

emit_consumer_created(ChPid, CTag, Exclusive, AckRequired, QName, Args) ->
    rabbit_event:notify(consumer_created,
                        [{consumer_tag, CTag},
                         {exclusive,    Exclusive},
                         {ack_required, AckRequired},
                         {channel,      ChPid},
                         {queue,        QName},
                         {arguments,    Args}]).

emit_consumer_deleted(ChPid, ConsumerTag, QName) ->
    rabbit_event:notify(consumer_deleted,
                        [{consumer_tag, ConsumerTag},
                         {channel,      ChPid},
                         {queue,        QName}]).

%%----------------------------------------------------------------------------

prioritise_call(Msg, _From, _Len, _State) ->
    case Msg of
        info                                 -> 9;
        {info, _Items}                       -> 9;
        consumers                            -> 9;
        stat                                 -> 7;
        _                                    -> 0
    end.

prioritise_cast(Msg, _Len, _State) ->
    case Msg of
        delete_immediately                   -> 8;
        {set_ram_duration_target, _Duration} -> 8;
        {set_maximum_since_use, _Age}        -> 8;
        {run_backing_queue, _Mod, _Fun}      -> 6;
        _                                    -> 0
    end.

prioritise_info(Msg, _Len, #q{q = #amqqueue{exclusive_owner = DownPid}}) ->
    case Msg of
        {'DOWN', _, process, DownPid, _}     -> 8;
        update_ram_duration                  -> 8;
        {maybe_expire, _Version}             -> 8;
        {drop_expired, _Version}             -> 8;
        emit_stats                           -> 7;
        sync_timeout                         -> 6;
        _                                    -> 0
    end.

handle_call({init, Recover}, From,
            State = #q{q = #amqqueue{exclusive_owner = none}}) ->
    declare(Recover, From, State);

%% You used to be able to declare an exclusive durable queue. Sadly we
%% need to still tidy up after that case, there could be the remnants
%% of one left over from an upgrade. So that's why we don't enforce
%% Recover = false here.
handle_call({init, Recover}, From,
            State = #q{q = #amqqueue{exclusive_owner = Owner}}) ->
    case rabbit_misc:is_process_alive(Owner) of
        true  -> erlang:monitor(process, Owner),
                 declare(Recover, From, State);
        false -> #q{backing_queue       = undefined,
                    backing_queue_state = undefined,
                    q                   = Q} = State,
                 gen_server2:reply(From, {owner_died, Q}),
                 BQ = backing_queue_module(Q),
                 BQS = bq_init(BQ, Q, Recover),
                 %% Rely on terminate to delete the queue.
                 {stop, {shutdown, missing_owner},
                  State#q{backing_queue = BQ, backing_queue_state = BQS}}
    end;

handle_call(info, _From, State) ->
    reply(infos(?INFO_KEYS, State), State);

handle_call({info, Items}, _From, State) ->
    try
        reply({ok, infos(Items, State)}, State)
    catch Error -> reply({error, Error}, State)
    end;

handle_call(consumers, _From, State = #q{consumers = Consumers}) ->
    reply(rabbit_queue_consumers:all(Consumers), State);

handle_call({deliver, Delivery, Delivered}, From, State) ->
    %% Synchronous, "mandatory" deliver mode.
    gen_server2:reply(From, ok),
    noreply(deliver_or_enqueue(Delivery, Delivered, State));

handle_call({notify_down, ChPid}, _From, State) ->
    %% we want to do this synchronously, so that auto_deleted queues
    %% are no longer visible by the time we send a response to the
    %% client.  The queue is ultimately deleted in terminate/2; if we
    %% return stop with a reply, terminate/2 will be called by
    %% gen_server2 *before* the reply is sent.
    case handle_ch_down(ChPid, State) of
        {ok, State1}   -> reply(ok, State1);
        {stop, State1} -> stop(ok, State1)
    end;

handle_call({basic_get, ChPid, NoAck, LimiterPid}, _From,
            State = #q{q = #amqqueue{name = QName}}) ->
    AckRequired = not NoAck,
    State1 = ensure_expiry_timer(State),
    case fetch(AckRequired, State1) of
        {empty, State2} ->
            reply(empty, State2);
        {{Message, IsDelivered, AckTag},
         #q{backing_queue = BQ, backing_queue_state = BQS} = State2} ->
            case AckRequired of
                true  -> ok = rabbit_queue_consumers:record_ack(
                                ChPid, LimiterPid, AckTag);
                false -> ok
            end,
            Msg = {QName, self(), AckTag, IsDelivered, Message},
            reply({ok, BQ:len(BQS), Msg}, State2)
    end;

handle_call({basic_consume, NoAck, ChPid, LimiterPid, LimiterActive,
             ConsumerTag, ExclusiveConsume, CreditArgs, OtherArgs, OkMsg},
            _From, State = #q{consumers          = Consumers,
                              exclusive_consumer = Holder}) ->
    case check_exclusive_access(Holder, ExclusiveConsume, State) of
        in_use -> reply({error, exclusive_consume_unavailable}, State);
        ok     -> Consumers1 = rabbit_queue_consumers:add(
                                 ChPid, ConsumerTag, NoAck,
                                 LimiterPid, LimiterActive,
                                 CreditArgs, OtherArgs,
                                 is_empty(State), Consumers),
                  ExclusiveConsumer =
                      if ExclusiveConsume -> {ChPid, ConsumerTag};
                         true             -> Holder
                      end,
                  State1 = State#q{consumers          = Consumers1,
                                   has_had_consumers  = true,
                                   exclusive_consumer = ExclusiveConsumer},
                  ok = maybe_send_reply(ChPid, OkMsg),
                  emit_consumer_created(ChPid, ConsumerTag, ExclusiveConsume,
                                        not NoAck, qname(State1), OtherArgs),
                  notify_decorators(
                    basic_consume, [{consumer_tag, ConsumerTag}], State1),
                  reply(ok, run_message_queue(State1))
    end;

handle_call({basic_cancel, ChPid, ConsumerTag, OkMsg}, _From,
            State = #q{consumers          = Consumers,
                       exclusive_consumer = Holder}) ->
    ok = maybe_send_reply(ChPid, OkMsg),
    case rabbit_queue_consumers:remove(ChPid, ConsumerTag, Consumers) of
        not_found ->
            reply(ok, State);
        Consumers1 ->
            Holder1 = case Holder of
                          {ChPid, ConsumerTag} -> none;
                          _                    -> Holder
                      end,
            State1 = State#q{consumers          = Consumers1,
                             exclusive_consumer = Holder1},
            emit_consumer_deleted(ChPid, ConsumerTag, qname(State1)),
            notify_decorators(
              basic_cancel, [{consumer_tag, ConsumerTag}], State1),
            case should_auto_delete(State1) of
                false -> reply(ok, ensure_expiry_timer(State1));
                true  -> stop(ok, State1)
            end
    end;

handle_call(stat, _From, State) ->
    State1 = #q{backing_queue = BQ, backing_queue_state = BQS} =
        ensure_expiry_timer(State),
    reply({ok, BQ:len(BQS), rabbit_queue_consumers:count()}, State1);

handle_call({delete, IfUnused, IfEmpty}, _From,
            State = #q{backing_queue_state = BQS, backing_queue = BQ}) ->
    IsEmpty  = BQ:is_empty(BQS),
    IsUnused = is_unused(State),
    if
        IfEmpty  and not(IsEmpty)  -> reply({error, not_empty}, State);
        IfUnused and not(IsUnused) -> reply({error,    in_use}, State);
        true                       -> stop({ok, BQ:len(BQS)}, State)
    end;

handle_call(purge, _From, State = #q{backing_queue       = BQ,
                                     backing_queue_state = BQS}) ->
    {Count, BQS1} = BQ:purge(BQS),
    State1 = State#q{backing_queue_state = BQS1},
    reply({ok, Count}, maybe_send_drained(Count =:= 0, State1));

handle_call({requeue, AckTags, ChPid}, From, State) ->
    gen_server2:reply(From, ok),
    noreply(requeue(AckTags, ChPid, State));

handle_call(sync_mirrors, _From,
            State = #q{backing_queue       = rabbit_mirror_queue_master,
                       backing_queue_state = BQS}) ->
    S = fun(BQSN) -> State#q{backing_queue_state = BQSN} end,
    HandleInfo = fun (Status) ->
                         receive {'$gen_call', From, {info, Items}} ->
                                 Infos = infos(Items, State#q{status = Status}),
                                 gen_server2:reply(From, {ok, Infos})
                         after 0 ->
                                 ok
                         end
                 end,
    EmitStats = fun (Status) ->
                        rabbit_event:if_enabled(
                          State, #q.stats_timer,
                          fun() -> emit_stats(State#q{status = Status}) end)
                end,
    case rabbit_mirror_queue_master:sync_mirrors(HandleInfo, EmitStats, BQS) of
        {ok, BQS1}           -> reply(ok, S(BQS1));
        {stop, Reason, BQS1} -> {stop, Reason, S(BQS1)}
    end;

handle_call(sync_mirrors, _From, State) ->
    reply({error, not_mirrored}, State);

%% By definition if we get this message here we do not have to do anything.
handle_call(cancel_sync_mirrors, _From, State) ->
    reply({ok, not_syncing}, State);

handle_call(force_event_refresh, _From,
            State = #q{consumers          = Consumers,
                       exclusive_consumer = Exclusive}) ->
    rabbit_event:notify(queue_created, infos(?CREATION_EVENT_KEYS, State)),
    QName = qname(State),
    AllConsumers = rabbit_queue_consumers:all(Consumers),
    case Exclusive of
        none       -> [emit_consumer_created(
                         Ch, CTag, false, AckRequired, QName, Args) ||
                          {Ch, CTag, AckRequired, Args} <- AllConsumers];
        {Ch, CTag} -> [{Ch, CTag, AckRequired, Args}] = AllConsumers,
                      emit_consumer_created(
                        Ch, CTag, true, AckRequired, QName, Args)
    end,
    reply(ok, State).

handle_cast({run_backing_queue, Mod, Fun},
            State = #q{backing_queue = BQ, backing_queue_state = BQS}) ->
    noreply(State#q{backing_queue_state = BQ:invoke(Mod, Fun, BQS)});

handle_cast({deliver, Delivery = #delivery{sender = Sender}, Delivered, Flow},
            State = #q{senders = Senders}) ->
    %% Asynchronous, non-"mandatory" deliver mode.
    Senders1 = case Flow of
                   flow   -> credit_flow:ack(Sender),
                             pmon:monitor(Sender, Senders);
                   noflow -> Senders
               end,
    State1 = State#q{senders = Senders1},
    noreply(deliver_or_enqueue(Delivery, Delivered, State1));

handle_cast({ack, AckTags, ChPid}, State) ->
    noreply(ack(AckTags, ChPid, State));

handle_cast({reject, AckTags, true, ChPid}, State) ->
    noreply(requeue(AckTags, ChPid, State));

handle_cast({reject, AckTags, false, ChPid}, State) ->
    noreply(with_dlx(
              State#q.dlx,
              fun (X) -> subtract_acks(ChPid, AckTags, State,
                                       fun (State1) ->
                                               dead_letter_rejected_msgs(
                                                 AckTags, X, State1)
                                       end) end,
              fun () -> ack(AckTags, ChPid, State) end));

handle_cast(delete_immediately, State) ->
    stop(State);

handle_cast({resume, ChPid}, State) ->
    noreply(possibly_unblock(rabbit_queue_consumers:resume_fun(),
                             ChPid, State));

handle_cast({notify_sent, ChPid, Credit}, State) ->
    noreply(possibly_unblock(rabbit_queue_consumers:notify_sent_fun(Credit),
                             ChPid, State));

handle_cast({activate_limit, ChPid}, State) ->
    noreply(possibly_unblock(rabbit_queue_consumers:activate_limit_fun(),
                             ChPid, State));

handle_cast({flush, ChPid}, State) ->
    ok = rabbit_channel:flushed(ChPid, self()),
    noreply(State);

handle_cast({set_ram_duration_target, Duration},
            State = #q{backing_queue = BQ, backing_queue_state = BQS}) ->
    BQS1 = BQ:set_ram_duration_target(Duration, BQS),
    noreply(State#q{backing_queue_state = BQS1});

handle_cast({set_maximum_since_use, Age}, State) ->
    ok = file_handle_cache:set_maximum_since_use(Age),
    noreply(State);

handle_cast(start_mirroring, State = #q{backing_queue       = BQ,
                                        backing_queue_state = BQS}) ->
    %% lookup again to get policy for init_with_existing_bq
    {ok, Q} = rabbit_amqqueue:lookup(qname(State)),
    true = BQ =/= rabbit_mirror_queue_master, %% assertion
    BQ1 = rabbit_mirror_queue_master,
    BQS1 = BQ1:init_with_existing_bq(Q, BQ, BQS),
    noreply(State#q{backing_queue       = BQ1,
                    backing_queue_state = BQS1});

handle_cast(stop_mirroring, State = #q{backing_queue       = BQ,
                                       backing_queue_state = BQS}) ->
    BQ = rabbit_mirror_queue_master, %% assertion
    {BQ1, BQS1} = BQ:stop_mirroring(BQS),
    noreply(State#q{backing_queue       = BQ1,
                    backing_queue_state = BQS1});

handle_cast({credit, ChPid, CTag, Credit, Drain},
            State = #q{backing_queue       = BQ,
                       backing_queue_state = BQS}) ->
    Len = BQ:len(BQS),
    rabbit_channel:send_credit_reply(ChPid, Len),
    noreply(possibly_unblock(rabbit_queue_consumers:credit_fun(
                               Len == 0, Credit, Drain, CTag),
                             ChPid, State));

handle_cast(notify_decorators, State) ->
    notify_decorators(refresh, [], State),
    noreply(State);

handle_cast(policy_changed, State = #q{q = #amqqueue{name = Name}}) ->
    %% We depend on the #q.q field being up to date at least WRT
    %% policy (but not slave pids) in various places, so when it
    %% changes we go and read it from Mnesia again.
    %%
    %% This also has the side effect of waking us up so we emit a
    %% stats event - so event consumers see the changed policy.
    {ok, Q} = rabbit_amqqueue:lookup(Name),
    noreply(process_args_policy(State#q{q = Q})).

handle_info({maybe_expire, Vsn}, State = #q{args_policy_version = Vsn}) ->
    case is_unused(State) of
        true  -> stop(State);
        false -> noreply(State#q{expiry_timer_ref = undefined})
    end;

handle_info({maybe_expire, _Vsn}, State) ->
    noreply(State);

handle_info({drop_expired, Vsn}, State = #q{args_policy_version = Vsn}) ->
    WasEmpty = is_empty(State),
    State1 = drop_expired_msgs(State#q{ttl_timer_ref = undefined}),
    noreply(maybe_send_drained(WasEmpty, State1));

handle_info({drop_expired, _Vsn}, State) ->
    noreply(State);

handle_info(emit_stats, State) ->
    emit_stats(State),
    %% Don't call noreply/1, we don't want to set timers
    {State1, Timeout} = next_state(rabbit_event:reset_stats_timer(
                                     State, #q.stats_timer)),
    {noreply, State1, Timeout};

handle_info({'DOWN', _MonitorRef, process, DownPid, _Reason},
            State = #q{q = #amqqueue{exclusive_owner = DownPid}}) ->
    %% Exclusively owned queues must disappear with their owner.  In
    %% the case of clean shutdown we delete the queue synchronously in
    %% the reader - although not required by the spec this seems to
    %% match what people expect (see bug 21824). However we need this
    %% monitor-and-async- delete in case the connection goes away
    %% unexpectedly.
    stop(State);

handle_info({'DOWN', _MonitorRef, process, DownPid, _Reason}, State) ->
    case handle_ch_down(DownPid, State) of
        {ok, State1}   -> noreply(State1);
        {stop, State1} -> stop(State1)
    end;

handle_info(update_ram_duration, State = #q{backing_queue = BQ,
                                            backing_queue_state = BQS}) ->
    {RamDuration, BQS1} = BQ:ram_duration(BQS),
    DesiredDuration =
        rabbit_memory_monitor:report_ram_duration(self(), RamDuration),
    BQS2 = BQ:set_ram_duration_target(DesiredDuration, BQS1),
    %% Don't call noreply/1, we don't want to set timers
    {State1, Timeout} = next_state(State#q{rate_timer_ref      = undefined,
                                           backing_queue_state = BQS2}),
    {noreply, State1, Timeout};

handle_info(sync_timeout, State) ->
    noreply(backing_queue_timeout(State#q{sync_timer_ref = undefined}));

handle_info(timeout, State) ->
    noreply(backing_queue_timeout(State));

handle_info({'EXIT', _Pid, Reason}, State) ->
    {stop, Reason, State};

handle_info({bump_credit, Msg}, State) ->
    credit_flow:handle_bump_msg(Msg),
    noreply(State);

handle_info(Info, State) ->
    {stop, {unhandled_info, Info}, State}.

handle_pre_hibernate(State = #q{backing_queue_state = undefined}) ->
    {hibernate, State};
handle_pre_hibernate(State = #q{backing_queue = BQ,
                                backing_queue_state = BQS}) ->
    {RamDuration, BQS1} = BQ:ram_duration(BQS),
    DesiredDuration =
        rabbit_memory_monitor:report_ram_duration(self(), RamDuration),
    BQS2 = BQ:set_ram_duration_target(DesiredDuration, BQS1),
    BQS3 = BQ:handle_pre_hibernate(BQS2),
    rabbit_event:if_enabled(
      State, #q.stats_timer,
      fun () -> emit_stats(State, [{idle_since,           now()},
                                   {consumer_utilisation, ''}]) end),
    State1 = rabbit_event:stop_stats_timer(State#q{backing_queue_state = BQS3},
                                           #q.stats_timer),
    {hibernate, stop_rate_timer(State1)}.

format_message_queue(Opt, MQ) -> rabbit_misc:format_message_queue(Opt, MQ).

log_cycle_once(Queues) ->
    Key = {queue_cycle, Queues},
    case get(Key) of
        true      -> ok;
        undefined -> rabbit_log:warning(
                       "Message dropped. Dead-letter queues cycle detected" ++
                       ": ~p~nThis cycle will NOT be reported again.~n",
                       [Queues]),
                     put(Key, true)
    end.<|MERGE_RESOLUTION|>--- conflicted
+++ resolved
@@ -564,49 +564,9 @@
     subtract_acks(ChPid, AckTags, State,
                   fun (State1) -> requeue_and_run(AckTags, State1) end).
 
-<<<<<<< HEAD
 possibly_unblock(Update, ChPid, State = #q{consumers = Consumers}) ->
     case rabbit_queue_consumers:possibly_unblock(Update, ChPid, Consumers) of
         unchanged ->
-=======
-remove_consumer(ChPid, ConsumerTag, Queue) ->
-    priority_queue:filter(fun ({CP, #consumer{tag = CTag}}) ->
-                                  (CP /= ChPid) or (CTag /= ConsumerTag)
-                          end, Queue).
-
-remove_consumers(ChPid, Queue, QName) ->
-    priority_queue:filter(fun ({CP, #consumer{tag = CTag}}) when CP =:= ChPid ->
-                                  emit_consumer_deleted(ChPid, CTag, QName),
-                                  false;
-                              (_) ->
-                                  true
-                          end, Queue).
-
-channel_consumers(ChPid, Queue) ->
-    priority_queue:fold(
-      fun ({CP, #consumer{tag = CTag}}, _, Acc) when CP =:= ChPid ->
-              [CTag | Acc]
-      end, [], Queue).
-
-possibly_unblock(State, ChPid, Update) ->
-    case lookup_ch(ChPid) of
-        not_found -> State;
-        C         -> C1 = Update(C),
-                     case is_ch_blocked(C) andalso not is_ch_blocked(C1) of
-                         false -> update_ch_record(C1),
-                                  State;
-                         true  -> unblock(State, C1)
-                     end
-    end.
-
-unblock(State, C = #cr{limiter = Limiter}) ->
-    case lists:partition(
-           fun({_P, {_ChPid, #consumer{tag = CTag}}}) ->
-                   rabbit_limiter:is_consumer_blocked(Limiter, CTag)
-           end, priority_queue:to_list(C#cr.blocked_consumers)) of
-        {_, []} ->
-            update_ch_record(C),
->>>>>>> 6d47b701
             State;
         {unblocked, UnblockedCTags, Consumers1} ->
             State1 = State#q{consumers = Consumers1},
@@ -640,9 +600,7 @@
             State2 = State1#q{consumers          = Consumers1,
                               exclusive_consumer = Holder1},
             [notify_decorators(basic_cancel, [{consumer_tag, CTag}], State2) ||
-                CTag <- channel_consumers(ChPid, AC)],
-            [notify_decorators(basic_cancel, [{consumer_tag, CTag}], State2) ||
-                CTag <- channel_consumers(ChPid, Blocked)],
+                CTag <- ChCTags],
             case should_auto_delete(State2) of
                 true  -> {stop, State2};
                 false -> {ok, requeue_and_run(ChAckTags,
