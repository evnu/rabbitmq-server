%% The contents of this file are subject to the Mozilla Public License
%% Version 1.1 (the "License"); you may not use this file except in
%% compliance with the License. You may obtain a copy of the License
%% at http://www.mozilla.org/MPL/
%%
%% Software distributed under the License is distributed on an "AS IS"
%% basis, WITHOUT WARRANTY OF ANY KIND, either express or implied. See
%% the License for the specific language governing rights and
%% limitations under the License.
%%
%% The Original Code is RabbitMQ.
%%
%% The Initial Developer of the Original Code is VMware, Inc.
%% Copyright (c) 2007-2011 VMware, Inc.  All rights reserved.
%%

-module(rabbit_exchange).
-include("rabbit.hrl").
-include("rabbit_framing.hrl").

-export([recover/0, callback/3, declare/6,
         assert_equivalence/6, assert_args_equivalence/2, check_type/1,
         lookup/1, lookup_or_die/1, list/1,
         info_keys/0, info/1, info/2, info_all/1, info_all/2,
         publish/2, delete/2]).
%% these must be run inside a mnesia tx
-export([maybe_auto_delete/1, serial/1]).

%%----------------------------------------------------------------------------

-ifdef(use_specs).

-export_type([name/0, type/0]).

-type(name() :: rabbit_types:r('exchange')).
-type(type() :: atom()).
-type(fun_name() :: atom()).

-spec(recover/0 :: () -> 'ok').
-spec(callback/3:: (rabbit_types:exchange(), fun_name(), [any()]) -> 'ok').
-spec(declare/6 ::
        (name(), type(), boolean(), boolean(), boolean(),
         rabbit_framing:amqp_table())
        -> rabbit_types:exchange()).
-spec(check_type/1 ::
        (binary()) -> atom() | rabbit_types:connection_exit()).
-spec(assert_equivalence/6 ::
        (rabbit_types:exchange(), atom(), boolean(), boolean(), boolean(),
         rabbit_framing:amqp_table())
        -> 'ok' | rabbit_types:connection_exit()).
-spec(assert_args_equivalence/2 ::
        (rabbit_types:exchange(), rabbit_framing:amqp_table())
        -> 'ok' | rabbit_types:connection_exit()).
-spec(lookup/1 ::
        (name()) -> rabbit_types:ok(rabbit_types:exchange()) |
                    rabbit_types:error('not_found')).
-spec(lookup_or_die/1 ::
        (name()) -> rabbit_types:exchange() |
                    rabbit_types:channel_exit()).
-spec(list/1 :: (rabbit_types:vhost()) -> [rabbit_types:exchange()]).
-spec(info_keys/0 :: () -> rabbit_types:info_keys()).
-spec(info/1 :: (rabbit_types:exchange()) -> rabbit_types:infos()).
-spec(info/2 ::
        (rabbit_types:exchange(), rabbit_types:info_keys())
        -> rabbit_types:infos()).
-spec(info_all/1 :: (rabbit_types:vhost()) -> [rabbit_types:infos()]).
-spec(info_all/2 ::(rabbit_types:vhost(), rabbit_types:info_keys())
                   -> [rabbit_types:infos()]).
-spec(publish/2 :: (rabbit_types:exchange(), rabbit_types:delivery())
                   -> {rabbit_router:routing_result(), [pid()]}).
-spec(delete/2 ::
        (name(), boolean())-> 'ok' |
                              rabbit_types:error('not_found') |
                              rabbit_types:error('in_use')).
-spec(maybe_auto_delete/1::
        (rabbit_types:exchange())
        -> 'not_deleted' | {'deleted', rabbit_binding:deletions()}).
-spec(serial/1:: (rabbit_types:exchange()) -> 'none' | pos_integer()).

-endif.

%%----------------------------------------------------------------------------

-define(INFO_KEYS, [name, type, durable, auto_delete, internal, arguments]).

recover() ->
<<<<<<< HEAD
    rabbit_misc:table_fold(
      fun (X = #exchange{name = XName}, Acc) ->
              case mnesia:read({rabbit_exchange, XName}) of
                  []  -> ok = mnesia:write(rabbit_exchange, X, write),
                         [XName | Acc];
                  [_] -> Acc
              end
      end, [], rabbit_durable_exchange).
=======
    Xs = rabbit_misc:table_fold(fun (X, Acc) -> store(X), [X | Acc] end,
                                [], rabbit_durable_exchange),
    Bs = rabbit_binding:recover(),
    recover_with_bindings(lists:keysort(#binding.source, Bs),
                          lists:keysort(#exchange.name, Xs),
                          []).

recover_with_bindings([B = #binding{source = XName} | Rest],
                      Xs = [#exchange{name = XName} | _],
                      Bindings) ->
    recover_with_bindings(Rest, Xs, [B | Bindings]);
recover_with_bindings(Bs, [X = #exchange{type = Type} | Xs], Bindings) ->
    (type_to_module(Type)):recover(X, Bindings),
    recover_with_bindings(Bs, Xs, []);
recover_with_bindings([], [], []) ->
    ok.
>>>>>>> bae88c48

callback(#exchange{type = Type}, Fun, Args) ->
    apply(type_to_module(Type), Fun, Args).

declare(XName, Type, Durable, AutoDelete, Internal, Args) ->
    X = #exchange{name        = XName,
                  type        = Type,
                  durable     = Durable,
                  auto_delete = AutoDelete,
                  internal    = Internal,
                  arguments   = Args},
    XT = type_to_module(Type),
    %% We want to upset things if it isn't ok
    ok = XT:validate(X),
    rabbit_misc:execute_mnesia_transaction(
      fun () ->
              case mnesia:wread({rabbit_exchange, XName}) of
                  [] ->
                      store(X),
                      ok = case Durable of
                               true  -> mnesia:write(rabbit_durable_exchange,
                                                     X, write);
                               false -> ok
                           end,
                      {new, X};
                  [ExistingX] ->
                      {existing, ExistingX}
              end
      end,
      fun ({new, Exchange}, Tx) ->
<<<<<<< HEAD
              ok = (type_to_module(Type)):start(Tx, Exchange, []),
=======
              ok = XT:create(case Tx of
                                 true  -> transaction;
                                 false -> none
                             end, Exchange),
>>>>>>> bae88c48
              rabbit_event:notify_if(not Tx, exchange_created, info(Exchange)),
              Exchange;
          ({existing, Exchange}, _Tx) ->
              Exchange;
          (Err, _Tx) ->
              Err
      end).

store(X = #exchange{name = Name, type = Type}) ->
    ok = mnesia:write(rabbit_exchange, X, write),
    case (type_to_module(Type)):serialise_events() of
        true  -> S = #exchange_serial{name = Name, next = 1},
                 ok = mnesia:write(rabbit_exchange_serial, S, write);
        false -> ok
    end.

%% Used with binaries sent over the wire; the type may not exist.
check_type(TypeBin) ->
    case rabbit_registry:binary_to_type(TypeBin) of
        {error, not_found} ->
            rabbit_misc:protocol_error(
              command_invalid, "unknown exchange type '~s'", [TypeBin]);
        T ->
            case rabbit_registry:lookup_module(exchange, T) of
                {error, not_found} -> rabbit_misc:protocol_error(
                                        command_invalid,
                                        "invalid exchange type '~s'", [T]);
                {ok, _Module}      -> T
            end
    end.

assert_equivalence(X = #exchange{ durable     = Durable,
                                  auto_delete = AutoDelete,
                                  internal    = Internal,
                                  type        = Type},
                   Type, Durable, AutoDelete, Internal, RequiredArgs) ->
    (type_to_module(Type)):assert_args_equivalence(X, RequiredArgs);
assert_equivalence(#exchange{ name = Name },
                   _Type, _Durable, _Internal, _AutoDelete, _Args) ->
    rabbit_misc:protocol_error(
      precondition_failed,
      "cannot redeclare ~s with different type, durable, "
      "internal or autodelete value",
      [rabbit_misc:rs(Name)]).

assert_args_equivalence(#exchange{ name = Name, arguments = Args },
                        RequiredArgs) ->
    %% The spec says "Arguments are compared for semantic
    %% equivalence".  The only arg we care about is
    %% "alternate-exchange".
    rabbit_misc:assert_args_equivalence(Args, RequiredArgs, Name,
                                        [<<"alternate-exchange">>]).

lookup(Name) ->
    rabbit_misc:dirty_read({rabbit_exchange, Name}).

lookup_or_die(Name) ->
    case lookup(Name) of
        {ok, X}            -> X;
        {error, not_found} -> rabbit_misc:not_found(Name)
    end.

list(VHostPath) ->
    mnesia:dirty_match_object(
      rabbit_exchange,
      #exchange{name = rabbit_misc:r(VHostPath, exchange), _ = '_'}).

info_keys() -> ?INFO_KEYS.

map(VHostPath, F) ->
    %% TODO: there is scope for optimisation here, e.g. using a
    %% cursor, parallelising the function invocation
    lists:map(F, list(VHostPath)).

infos(Items, X) -> [{Item, i(Item, X)} || Item <- Items].

i(name,        #exchange{name        = Name})       -> Name;
i(type,        #exchange{type        = Type})       -> Type;
i(durable,     #exchange{durable     = Durable})    -> Durable;
i(auto_delete, #exchange{auto_delete = AutoDelete}) -> AutoDelete;
i(internal,    #exchange{internal    = Internal})   -> Internal;
i(arguments,   #exchange{arguments   = Arguments})  -> Arguments;
i(Item, _) -> throw({bad_argument, Item}).

info(X = #exchange{}) -> infos(?INFO_KEYS, X).

info(X = #exchange{}, Items) -> infos(Items, X).

info_all(VHostPath) -> map(VHostPath, fun (X) -> info(X) end).

info_all(VHostPath, Items) -> map(VHostPath, fun (X) -> info(X, Items) end).

publish(X = #exchange{name = XName}, Delivery) ->
    rabbit_router:deliver(
      route(Delivery, {queue:from_list([X]), XName, []}),
      Delivery).

route(Delivery, {WorkList, SeenXs, QNames}) ->
    case queue:out(WorkList) of
        {empty, _WorkList} ->
            lists:usort(QNames);
        {{value, X = #exchange{type = Type}}, WorkList1} ->
            DstNames = process_alternate(
                         X, ((type_to_module(Type)):route(X, Delivery))),
            route(Delivery,
                  lists:foldl(fun process_route/2, {WorkList1, SeenXs, QNames},
                              DstNames))
    end.

process_alternate(#exchange{name = XName, arguments = Args}, []) ->
    case rabbit_misc:r_arg(XName, exchange, Args, <<"alternate-exchange">>) of
        undefined -> [];
        AName     -> [AName]
    end;
process_alternate(_X, Results) ->
    Results.

process_route(#resource{kind = exchange} = XName,
              {_WorkList, XName, _QNames} = Acc) ->
    Acc;
process_route(#resource{kind = exchange} = XName,
              {WorkList, #resource{kind = exchange} = SeenX, QNames}) ->
    {case lookup(XName) of
         {ok, X}            -> queue:in(X, WorkList);
         {error, not_found} -> WorkList
     end, gb_sets:from_list([SeenX, XName]), QNames};
process_route(#resource{kind = exchange} = XName,
              {WorkList, SeenXs, QNames} = Acc) ->
    case gb_sets:is_element(XName, SeenXs) of
        true  -> Acc;
        false -> {case lookup(XName) of
                      {ok, X}            -> queue:in(X, WorkList);
                      {error, not_found} -> WorkList
                  end, gb_sets:add_element(XName, SeenXs), QNames}
    end;
process_route(#resource{kind = queue} = QName,
              {WorkList, SeenXs, QNames}) ->
    {WorkList, SeenXs, [QName | QNames]}.

call_with_exchange(XName, Fun) ->
    rabbit_misc:execute_mnesia_tx_with_tail(
      fun () -> case mnesia:read({rabbit_exchange, XName}) of
                    []  -> rabbit_misc:const({error, not_found});
                    [X] -> Fun(X)
                end
      end).

delete(XName, IfUnused) ->
    Fun = case IfUnused of
              true  -> fun conditional_delete/1;
              false -> fun unconditional_delete/1
          end,
    call_with_exchange(
      XName,
      fun (X) ->
              case Fun(X) of
                  {deleted, X, Bs, Deletions} ->
                      rabbit_binding:process_deletions(
                        rabbit_binding:add_deletion(
                          XName, {X, deleted, Bs}, Deletions));
                  {error, _InUseOrNotFound} = E ->
                      rabbit_misc:const(E)
              end
      end).

maybe_auto_delete(#exchange{auto_delete = false}) ->
    not_deleted;
maybe_auto_delete(#exchange{auto_delete = true} = X) ->
    case conditional_delete(X) of
        {error, in_use}             -> not_deleted;
        {deleted, X, [], Deletions} -> {deleted, Deletions}
    end.

conditional_delete(X = #exchange{name = XName}) ->
    case rabbit_binding:has_for_source(XName) of
        false  -> unconditional_delete(X);
        true   -> {error, in_use}
    end.

unconditional_delete(X = #exchange{name = XName}) ->
    ok = mnesia:delete({rabbit_durable_exchange, XName}),
    ok = mnesia:delete({rabbit_exchange, XName}),
    ok = mnesia:delete({rabbit_exchange_serial, XName}),
    Bindings = rabbit_binding:remove_for_source(XName),
    {deleted, X, Bindings, rabbit_binding:remove_for_destination(XName)}.

serial(#exchange{name = XName, type = Type}) ->
    case (type_to_module(Type)):serialise_events() of
        true  -> next_serial(XName);
        false -> none
    end.

next_serial(XName) ->
    [#exchange_serial{next = Serial}] =
        mnesia:read(rabbit_exchange_serial, XName, write),
    ok = mnesia:write(rabbit_exchange_serial,
                      #exchange_serial{name = XName, next = Serial + 1}, write),
    Serial.

%% Used with atoms from records; e.g., the type is expected to exist.
type_to_module(T) ->
    {ok, Module} = rabbit_registry:lookup_module(exchange, T),
    Module.<|MERGE_RESOLUTION|>--- conflicted
+++ resolved
@@ -84,33 +84,14 @@
 -define(INFO_KEYS, [name, type, durable, auto_delete, internal, arguments]).
 
 recover() ->
-<<<<<<< HEAD
     rabbit_misc:table_fold(
       fun (X = #exchange{name = XName}, Acc) ->
               case mnesia:read({rabbit_exchange, XName}) of
-                  []  -> ok = mnesia:write(rabbit_exchange, X, write),
+                  []  -> store(X),
                          [XName | Acc];
                   [_] -> Acc
               end
       end, [], rabbit_durable_exchange).
-=======
-    Xs = rabbit_misc:table_fold(fun (X, Acc) -> store(X), [X | Acc] end,
-                                [], rabbit_durable_exchange),
-    Bs = rabbit_binding:recover(),
-    recover_with_bindings(lists:keysort(#binding.source, Bs),
-                          lists:keysort(#exchange.name, Xs),
-                          []).
-
-recover_with_bindings([B = #binding{source = XName} | Rest],
-                      Xs = [#exchange{name = XName} | _],
-                      Bindings) ->
-    recover_with_bindings(Rest, Xs, [B | Bindings]);
-recover_with_bindings(Bs, [X = #exchange{type = Type} | Xs], Bindings) ->
-    (type_to_module(Type)):recover(X, Bindings),
-    recover_with_bindings(Bs, Xs, []);
-recover_with_bindings([], [], []) ->
-    ok.
->>>>>>> bae88c48
 
 callback(#exchange{type = Type}, Fun, Args) ->
     apply(type_to_module(Type), Fun, Args).
@@ -141,14 +122,10 @@
               end
       end,
       fun ({new, Exchange}, Tx) ->
-<<<<<<< HEAD
-              ok = (type_to_module(Type)):start(Tx, Exchange, []),
-=======
-              ok = XT:create(case Tx of
-                                 true  -> transaction;
-                                 false -> none
-                             end, Exchange),
->>>>>>> bae88c48
+              ok = XT:start(case Tx of
+                                true  -> transaction;
+                                false -> none
+                            end, Exchange, []),
               rabbit_event:notify_if(not Tx, exchange_created, info(Exchange)),
               Exchange;
           ({existing, Exchange}, _Tx) ->
