%%   The contents of this file are subject to the Mozilla Public License
%%   Version 1.1 (the "License"); you may not use this file except in
%%   compliance with the License. You may obtain a copy of the License at
%%   http://www.mozilla.org/MPL/
%%
%%   Software distributed under the License is distributed on an "AS IS"
%%   basis, WITHOUT WARRANTY OF ANY KIND, either express or implied. See the
%%   License for the specific language governing rights and limitations
%%   under the License.
%%
%%   The Original Code is RabbitMQ.
%%
%%   The Initial Developers of the Original Code are LShift Ltd.,
%%   Cohesive Financial Technologies LLC., and Rabbit Technologies Ltd.
%%
%%   Portions created by LShift Ltd., Cohesive Financial Technologies
%%   LLC., and Rabbit Technologies Ltd. are Copyright (C) 2007-2008
%%   LShift Ltd., Cohesive Financial Technologies LLC., and Rabbit
%%   Technologies Ltd.;
%%
%%   All Rights Reserved.
%%
%%   Contributor(s): ______________________________________.
%%

-module(rabbit_exchange).
-include_lib("stdlib/include/qlc.hrl").
-include("rabbit.hrl").
-include("rabbit_framing.hrl").

-export([recover/0, declare/5, lookup/1, lookup_or_die/1,
         list_vhost_exchanges/1,
         simple_publish/6, simple_publish/3,
         route/2]).
-export([add_binding/1, delete_binding/1]).
-export([delete/2]).
-export([check_type/1, assert_type/2, topic_matches/2]).

-import(mnesia).
-import(sets).
-import(lists).
-import(qlc).
-import(regexp).

%%----------------------------------------------------------------------------

-ifdef(use_specs).

-type(publish_res() :: {'ok', [pid()]} |
      not_found() | {'error', 'unroutable' | 'not_delivered'}).

-spec(recover/0 :: () -> 'ok').
-spec(declare/5 :: (exchange_name(), exchange_type(), bool(), bool(),
                    amqp_table()) -> exchange()).
-spec(check_type/1 :: (binary()) -> atom()).
-spec(assert_type/2 :: (exchange(), atom()) -> 'ok').
-spec(lookup/1 :: (exchange_name()) -> {'ok', exchange()} | not_found()).
-spec(lookup_or_die/1 :: (exchange_name()) -> exchange()).
-spec(list_vhost_exchanges/1 :: (vhost()) -> [exchange()]).
<<<<<<< HEAD
=======
-spec(list_exchange_bindings/1 :: (exchange_name()) ->
             [{queue_name(), routing_key(), amqp_table()}]).
>>>>>>> ad39f61f
-spec(simple_publish/6 ::
      (bool(), bool(), exchange_name(), routing_key(), binary(), binary()) ->
             publish_res()).
-spec(simple_publish/3 :: (bool(), bool(), message()) -> publish_res()).
-spec(route/2 :: (exchange(), routing_key()) -> [pid()]).
<<<<<<< HEAD
-spec(add_binding/1 :: (binding()) -> 'ok' | not_found() |
                                     {'error', 'durability_settings_incompatible'}).
-spec(delete_binding/1 :: (binding()) -> 'ok' | not_found()).
=======
-spec(add_binding/2 :: (binding_spec(), amqqueue()) ->
             'ok' | not_found() |
                 {'error', 'durability_settings_incompatible'}).
-spec(delete_binding/2 :: (binding_spec(), amqqueue()) ->
             'ok' | not_found()).
>>>>>>> ad39f61f
-spec(topic_matches/2 :: (binary(), binary()) -> bool()).
-spec(delete/2 :: (exchange_name(), bool()) ->
             'ok' | not_found() | {'error', 'in_use'}).

-endif.

%%----------------------------------------------------------------------------

recover() ->
    ok = recover_default_exchange(),
    ok = recover_durable_exchanges(),
    ok.

recover_default_exchange() ->
    rabbit_misc:execute_mnesia_transaction(
      fun () -> mnesia:write(#exchange{name = <<"">>}) end).

recover_durable_exchanges() ->
    rabbit_misc:execute_mnesia_transaction(
      fun () ->
              mnesia:foldl(fun (Exchange, Acc) ->
                                   ok = mnesia:write(Exchange),
                                   Acc
                           end, ok, durable_exchanges)
      end).

declare(ExchangeName, Type, Durable, AutoDelete, Args) ->
    Exchange = #exchange{name = ExchangeName,
                         type = Type,
                         durable = Durable,
                         auto_delete = AutoDelete,
                         arguments = Args},
    rabbit_misc:execute_mnesia_transaction(
      fun () ->
              case mnesia:wread({exchange, ExchangeName}) of
                  [] -> ok = mnesia:write(Exchange),
                        if Durable ->
                                ok = mnesia:write(
                                       durable_exchanges, Exchange, write);
                           true -> ok
                        end,
                        Exchange;
                  [ExistingX] -> ExistingX
              end
      end).

check_type(<<"fanout">>) ->
    fanout;
check_type(<<"direct">>) ->
    direct;
check_type(<<"topic">>) ->
    topic;
check_type(T) ->
    rabbit_misc:protocol_error(
      command_invalid, "invalid exchange type '~s'", [T]).

assert_type(#exchange{ type = ActualType }, RequiredType)
  when ActualType == RequiredType ->
    ok;
assert_type(#exchange{ name = Name, type = ActualType }, RequiredType) ->
    rabbit_misc:protocol_error(
      not_allowed, "cannot redeclare ~s of type '~s' with type '~s'",
      [rabbit_misc:rs(Name), ActualType, RequiredType]).

lookup(Name) ->
    rabbit_misc:dirty_read({exchange, Name}).

lookup_or_die(Name) ->
    case lookup(Name) of
        {ok, X} -> X;
        {error, not_found} ->
            rabbit_misc:protocol_error(
              not_found, "no ~s", [rabbit_misc:rs(Name)])
    end.

list_vhost_exchanges(VHostPath) ->
    mnesia:dirty_match_object(
      #exchange{name = rabbit_misc:r(VHostPath, exchange), _ = '_'}).

<<<<<<< HEAD
routes_for_exchange(Name) ->
    qlc:e(qlc:q([R || R = #route{binding = #binding{exchange_name = N}} <- mnesia:table(route),
                      N == Name])).
=======
list_exchange_bindings(Name) ->
    [{QueueName, RoutingKey, Arguments} ||
        #binding{handlers = Handlers} <- bindings_for_exchange(Name),
        #handler{binding_spec = #binding_spec{routing_key = RoutingKey,
                                              arguments = Arguments},
                 queue = QueueName} <- Handlers].

bindings_for_exchange(Name) ->
    qlc:e(qlc:q([B || B = #binding{key = K} <- mnesia:table(binding),
                      element(1, K) == Name])).

empty_handlers() ->
    [].
>>>>>>> ad39f61f

%% Usable by Erlang code that wants to publish messages.
simple_publish(Mandatory, Immediate, ExchangeName, RoutingKeyBin, ContentTypeBin, BodyBin) ->
    {ClassId, _MethodId} = rabbit_framing:method_id('basic.publish'),
    Content = #content{class_id = ClassId,
                       properties = #'P_basic'{content_type = ContentTypeBin},
                       properties_bin = none,
                       payload_fragments_rev = [BodyBin]},
    Message = #basic_message{exchange_name = ExchangeName,
                             routing_key = RoutingKeyBin,
                             content = Content,
                             persistent_key = none},
    simple_publish(Mandatory, Immediate, Message).

%% Usable by Erlang code that wants to publish messages.
simple_publish(Mandatory, Immediate,
               Message = #basic_message{exchange_name = ExchangeName,
                                        routing_key = RoutingKey}) ->
    case lookup(ExchangeName) of
        {ok, Exchange} ->
            QPids = route(Exchange, RoutingKey),
            rabbit_router:deliver(QPids, Mandatory, Immediate,
                                  none, Message);
        {error, Error} -> {error, Error}
    end.

%% return the list of qpids to which a message with a given routing
%% key, sent to a particular exchange, should be delivered.
%%
%% The function ensures that a qpid appears in the return list exactly
%% as many times as a message should be delivered to it. With the
%% current exchange types that is at most once.
route(#exchange{name = Name, type = topic}, RoutingKey) ->
<<<<<<< HEAD
    route_internal(Name, RoutingKey, fun topic_matches/2);

% This matches for the direct exchanges and tries to short-cut the routing table
% for the default queue if that is what the user supplied
route(#exchange{name = Name = #resource{name = <<>>}, type = direct}, RoutingKey) ->
    case route_internal(Name, RoutingKey) of
        [] -> route_internal(Name, RoutingKey, fun(X,Y) -> X == Y end);
        Other -> Other
    end;
=======
    sets:to_list(
      sets:union(
        mnesia:activity(
          async_dirty,
          fun () ->
                  qlc:e(qlc:q([handler_qpids(H) ||
                                  #binding{key = {Name1, PatternKey},
                                           handlers = H}
                                      <- mnesia:table(binding),
                                  Name == Name1,
                                  topic_matches(PatternKey, RoutingKey)]))
          end)));
>>>>>>> ad39f61f

route(#exchange{name = Name, type = Type}, RoutingKey) ->
    route_internal(Name, RoutingKey, fun(X,Y) -> X == Y end).

% This returns a list of QPids to route to.
% Maybe this should be handled by a cursor instead.
% This routes directly to queues, avoiding any lookup of routes
route_internal(#resource{name = <<>>, virtual_host = VHostPath}, RoutingKey) ->
    Query = qlc:q([QPid || #amqqueue{name = Queue, pid = QPid} <- mnesia:table(amqqueue),
                           Queue == rabbit_misc:r(VHostPath, queue, RoutingKey)]),
    mnesia:activity(async_dirty, fun() -> qlc:e(Query) end).

% This returns a list of QPids to route to.
% Maybe this should be handled by a cursor instead.
route_internal(Exchange, RoutingKey, MatchFun) ->
    Query = qlc:q([QPid || #route{binding = #binding{exchange_name = ExchangeName,
                                                     queue_name = QueueName,
                                                     key = BindingKey}} <- mnesia:table(route),
                           #amqqueue{name = Queue, pid = QPid} <- mnesia:table(amqqueue),
                           ExchangeName == Exchange,
                           QueueName == Queue,
                           MatchFun(BindingKey, RoutingKey)]),
    mnesia:activity(async_dirty, fun() -> qlc:e(Query) end).

delivery_key_for_type(fanout, Name, _RoutingKey) ->
    {Name, fanout};
delivery_key_for_type(_Type, Name, RoutingKey) ->
    {Name, RoutingKey}.

% Don't really like this double lookup
% It seems very clunky
% Can this get refactored to to avoid the duplication of the lookup/1 function?
call_with_exchange_and_queue(#binding{exchange_name = Exchange,
                                      queue_name = Queue}, Fun) ->
    case mnesia:wread({exchange, Exchange}) of
        [] -> {error, exchange_not_found};
        [X] ->
            case mnesia:wread({amqqueue, Queue}) of
                [] -> {error, queue_not_found};
                [Q] ->
                    Fun(X,Q)
            end
    end.

add_binding(Binding) ->
    call_with_exchange_and_queue(
        Binding,
        fun (X,Q) -> if Q#amqqueue.durable and not(X#exchange.durable) ->
                            {error, durability_settings_incompatible};
                         true ->
                             internal_add_binding(Binding)
                     end
        end).

delete_binding(Binding) ->
    call_with_exchange_and_queue(
         Binding,
         fun (X,Q) -> ok = internal_delete_binding(Binding),
                      maybe_auto_delete(X)
         end).

%% Must run within a transaction.
maybe_auto_delete(#exchange{auto_delete = false}) ->
    ok;
maybe_auto_delete(#exchange{name = ExchangeName, auto_delete = true}) ->
    case internal_delete(ExchangeName, true) of
        {error, in_use} -> ok;
        Other -> Other
    end.

handlers_isempty([])    -> true;
handlers_isempty([_|_]) -> false.

extend_handlers(Handlers, Handler) -> [Handler | Handlers].

delete_handler(Handlers, Handler) -> lists:delete(Handler, Handlers).

reverse_binding(#binding{exchange_name = Exchange, key = Key, queue_name = Queue}) ->
    #reverse_binding{exchange_name = Exchange, key = Key, queue_name = Queue}.

%% Must run within a transaction.
internal_add_binding(Binding) ->
    [ok,ok] = [mnesia:write(R) || R <- route_with_reverse(Binding)],
    ok.

%% Must run within a transaction.
internal_delete_binding(Binding) ->
    [ok,ok] = [mnesia:delete_object(R) || R <- route_with_reverse(Binding)],
    ok.

<<<<<<< HEAD
route_with_reverse(Binding) ->
    Route = #route{ binding = Binding },
    ReverseRoute = #reverse_route{ reverse_binding = reverse_binding(Binding) },
    [Route, ReverseRoute].
=======
%% Must run within a transaction.
add_handler_to_binding(BindingKey, Handler) ->
    ok = case mnesia:wread({binding, BindingKey}) of
             [] ->
                 ok = mnesia:write(
                        #binding{key = BindingKey,
                                 handlers = extend_handlers(
                                              empty_handlers(), Handler)});
             [B = #binding{handlers = H}] ->
                 ok = mnesia:write(
                        B#binding{handlers = extend_handlers(H, Handler)})
         end.

%% Must run within a transaction.
remove_handler_from_binding(BindingKey, Handler) ->
    case mnesia:wread({binding, BindingKey}) of
        [] -> empty;
        [B = #binding{handlers = H}] ->
            H1 = delete_handler(H, Handler),
            case handlers_isempty(H1) of
                true ->
                    ok = mnesia:delete({binding, BindingKey}),
                    empty;
                _ ->
                    ok = mnesia:write(B#binding{handlers = H1}),
                    not_empty
            end
    end.
>>>>>>> ad39f61f

split_topic_key(Key) ->
    {ok, KeySplit} = regexp:split(binary_to_list(Key), "\\."),
    KeySplit.

topic_matches(PatternKey, RoutingKey) ->
    P = split_topic_key(PatternKey),
    R = split_topic_key(RoutingKey),
    topic_matches1(P, R).

topic_matches1(["#"], _R) ->
    true;
topic_matches1(["#" | PTail], R) ->
    last_topic_match(PTail, [], lists:reverse(R));
topic_matches1([], []) ->
    true;
topic_matches1(["*" | PatRest], [_ | ValRest]) ->
    topic_matches1(PatRest, ValRest);
topic_matches1([PatElement | PatRest], [ValElement | ValRest]) when PatElement == ValElement ->
    topic_matches1(PatRest, ValRest);
topic_matches1(_, _) ->
    false.

last_topic_match(P, R, []) ->
    topic_matches1(P, R);
last_topic_match(P, R, [BacktrackNext | BacktrackList]) ->
    topic_matches1(P, R) or last_topic_match(P, [BacktrackNext | R], BacktrackList).

delete(ExchangeName, IfUnused) ->
    rabbit_misc:execute_mnesia_transaction(
      fun () -> internal_delete(ExchangeName, IfUnused) end).

internal_delete(ExchangeName, _IfUnused = true) ->
    Routes = routes_for_exchange(ExchangeName),
    case Routes of
        [] -> do_internal_delete(ExchangeName, Routes);
        _ -> {error, in_use}
    end;
    
internal_delete(ExchangeName, false) ->
    do_internal_delete(ExchangeName, routes_for_exchange(ExchangeName)).

% Don't know if iterating over a list in process memory is cool
% Maybe we should iterate over the DB cursor?
do_internal_delete(ExchangeName, Routes) ->
    case mnesia:wread({exchange, ExchangeName}) of
            [] -> {error, not_found};
            _ ->
                lists:foreach(fun (R) -> ok = mnesia:delete_object(R) end, Routes),
                ok = mnesia:delete({durable_exchanges, ExchangeName}),
                ok = mnesia:delete({exchange, ExchangeName})
    end.<|MERGE_RESOLUTION|>--- conflicted
+++ resolved
@@ -57,27 +57,14 @@
 -spec(lookup/1 :: (exchange_name()) -> {'ok', exchange()} | not_found()).
 -spec(lookup_or_die/1 :: (exchange_name()) -> exchange()).
 -spec(list_vhost_exchanges/1 :: (vhost()) -> [exchange()]).
-<<<<<<< HEAD
-=======
--spec(list_exchange_bindings/1 :: (exchange_name()) ->
-             [{queue_name(), routing_key(), amqp_table()}]).
->>>>>>> ad39f61f
 -spec(simple_publish/6 ::
       (bool(), bool(), exchange_name(), routing_key(), binary(), binary()) ->
              publish_res()).
 -spec(simple_publish/3 :: (bool(), bool(), message()) -> publish_res()).
 -spec(route/2 :: (exchange(), routing_key()) -> [pid()]).
-<<<<<<< HEAD
 -spec(add_binding/1 :: (binding()) -> 'ok' | not_found() |
                                      {'error', 'durability_settings_incompatible'}).
 -spec(delete_binding/1 :: (binding()) -> 'ok' | not_found()).
-=======
--spec(add_binding/2 :: (binding_spec(), amqqueue()) ->
-             'ok' | not_found() |
-                 {'error', 'durability_settings_incompatible'}).
--spec(delete_binding/2 :: (binding_spec(), amqqueue()) ->
-             'ok' | not_found()).
->>>>>>> ad39f61f
 -spec(topic_matches/2 :: (binary(), binary()) -> bool()).
 -spec(delete/2 :: (exchange_name(), bool()) ->
              'ok' | not_found() | {'error', 'in_use'}).
@@ -157,25 +144,9 @@
     mnesia:dirty_match_object(
       #exchange{name = rabbit_misc:r(VHostPath, exchange), _ = '_'}).
 
-<<<<<<< HEAD
 routes_for_exchange(Name) ->
     qlc:e(qlc:q([R || R = #route{binding = #binding{exchange_name = N}} <- mnesia:table(route),
                       N == Name])).
-=======
-list_exchange_bindings(Name) ->
-    [{QueueName, RoutingKey, Arguments} ||
-        #binding{handlers = Handlers} <- bindings_for_exchange(Name),
-        #handler{binding_spec = #binding_spec{routing_key = RoutingKey,
-                                              arguments = Arguments},
-                 queue = QueueName} <- Handlers].
-
-bindings_for_exchange(Name) ->
-    qlc:e(qlc:q([B || B = #binding{key = K} <- mnesia:table(binding),
-                      element(1, K) == Name])).
-
-empty_handlers() ->
-    [].
->>>>>>> ad39f61f
 
 %% Usable by Erlang code that wants to publish messages.
 simple_publish(Mandatory, Immediate, ExchangeName, RoutingKeyBin, ContentTypeBin, BodyBin) ->
@@ -209,7 +180,6 @@
 %% as many times as a message should be delivered to it. With the
 %% current exchange types that is at most once.
 route(#exchange{name = Name, type = topic}, RoutingKey) ->
-<<<<<<< HEAD
     route_internal(Name, RoutingKey, fun topic_matches/2);
 
 % This matches for the direct exchanges and tries to short-cut the routing table
@@ -219,20 +189,6 @@
         [] -> route_internal(Name, RoutingKey, fun(X,Y) -> X == Y end);
         Other -> Other
     end;
-=======
-    sets:to_list(
-      sets:union(
-        mnesia:activity(
-          async_dirty,
-          fun () ->
-                  qlc:e(qlc:q([handler_qpids(H) ||
-                                  #binding{key = {Name1, PatternKey},
-                                           handlers = H}
-                                      <- mnesia:table(binding),
-                                  Name == Name1,
-                                  topic_matches(PatternKey, RoutingKey)]))
-          end)));
->>>>>>> ad39f61f
 
 route(#exchange{name = Name, type = Type}, RoutingKey) ->
     route_internal(Name, RoutingKey, fun(X,Y) -> X == Y end).
@@ -323,41 +279,10 @@
     [ok,ok] = [mnesia:delete_object(R) || R <- route_with_reverse(Binding)],
     ok.
 
-<<<<<<< HEAD
 route_with_reverse(Binding) ->
     Route = #route{ binding = Binding },
     ReverseRoute = #reverse_route{ reverse_binding = reverse_binding(Binding) },
     [Route, ReverseRoute].
-=======
-%% Must run within a transaction.
-add_handler_to_binding(BindingKey, Handler) ->
-    ok = case mnesia:wread({binding, BindingKey}) of
-             [] ->
-                 ok = mnesia:write(
-                        #binding{key = BindingKey,
-                                 handlers = extend_handlers(
-                                              empty_handlers(), Handler)});
-             [B = #binding{handlers = H}] ->
-                 ok = mnesia:write(
-                        B#binding{handlers = extend_handlers(H, Handler)})
-         end.
-
-%% Must run within a transaction.
-remove_handler_from_binding(BindingKey, Handler) ->
-    case mnesia:wread({binding, BindingKey}) of
-        [] -> empty;
-        [B = #binding{handlers = H}] ->
-            H1 = delete_handler(H, Handler),
-            case handlers_isempty(H1) of
-                true ->
-                    ok = mnesia:delete({binding, BindingKey}),
-                    empty;
-                _ ->
-                    ok = mnesia:write(B#binding{handlers = H1}),
-                    not_empty
-            end
-    end.
->>>>>>> ad39f61f
 
 split_topic_key(Key) ->
     {ok, KeySplit} = regexp:split(binary_to_list(Key), "\\."),
