--- conflicted
+++ resolved
@@ -110,7 +110,6 @@
             U
     end.
 
-<<<<<<< HEAD
 check_user_pass_login(Username, Password) ->
     check_user_login(Username, [{password, Password}]).
 
@@ -132,32 +131,6 @@
 
 check_vhost_access(User = #user{ username     = Username,
                                  auth_backend = Module }, VHostPath) ->
-=======
-check_user_pass_login(Username, Pass) ->
-    case lookup_user(Username) of
-        {ok, User} ->
-            case check_password(Pass, User#user.password_hash) of
-                true -> {ok,      User};
-                _    -> {refused, Username}
-            end;
-        {error, not_found} ->
-            {refused, Username}
-    end.
-
-internal_lookup_vhost_access(Username, VHostPath) ->
-    %% TODO: use dirty ops instead
-    rabbit_misc:execute_mnesia_transaction(
-      fun () ->
-              case mnesia:read({rabbit_user_permission,
-                                #user_vhost{username     = Username,
-                                            virtual_host = VHostPath}}) of
-                  [] -> not_found;
-                  [R] -> {ok, R}
-              end
-      end).
-
-check_vhost_access(#user{username = Username}, VHostPath) ->
->>>>>>> e2eb7725
     ?LOGDEBUG("Checking VHost access for ~p to ~p~n", [Username, VHostPath]),
     check_access(
       fun() ->
