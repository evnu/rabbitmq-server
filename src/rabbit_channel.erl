--- conflicted
+++ resolved
@@ -37,12 +37,8 @@
 
 -export([start_link/5, do/2, do/3, shutdown/1]).
 -export([send_command/2, deliver/4, conserve_memory/2]).
-<<<<<<< HEAD
--export([list/0, info/1, info/2, info_all/0, info_all/1,
+-export([list/0, info_keys/0, info/1, info/2, info_all/0, info_all/1,
          consumers/1, consumers_all/0]).
-=======
--export([list/0, info_keys/0, info/1, info/2, info_all/0, info_all/1]).
->>>>>>> b3711bfb
 
 -export([init/1, terminate/2, code_change/3,
          handle_call/3, handle_cast/2, handle_info/2, handle_pre_hibernate/1]).
