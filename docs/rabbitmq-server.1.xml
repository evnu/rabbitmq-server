<?xml version="1.0" encoding="UTF-8"?>
<!DOCTYPE refentry PUBLIC "-//OASIS//DTD DocBook XML V4.5//EN" "http://www.docbook.org/xml/4.5/docbookx.dtd">
<refentry lang="en">
    <refentryinfo>
        <productname>RabbitMQ Server</productname>
        <authorgroup>
            <corpauthor>The RabbitMQ Team &lt;<ulink url="mailto:info@rabbitmq.com"><email>info@rabbitmq.com</email></ulink>&gt;</corpauthor>
        </authorgroup>
    </refentryinfo>

    <refmeta>
        <refentrytitle>rabbitmq-server</refentrytitle>
        <manvolnum>1</manvolnum>
        <refmiscinfo class="manual">RabbitMQ Server</refmiscinfo>
    </refmeta>

    <refnamediv>
        <refname>rabbitmq-server</refname>
        <refpurpose>start RabbitMQ AMQP server</refpurpose>
    </refnamediv>

    <refsynopsisdiv>
        <cmdsynopsis>
          <command>rabbitmq-server</command>
          <arg choice="opt">-detached</arg>
        </cmdsynopsis>
    </refsynopsisdiv>

    <refsect1>
        <title>Description</title>
        <para>
           RabbitMQ is an implementation of AMQP, the emerging standard for high
performance enterprise messaging. The RabbitMQ server is a robust and
scalable implementation of an AMQP broker.
        </para>
        <para>
Running rabbitmq-server in the foreground displays a banner message,
and reports on progress in the startup sequence, concluding with the
message "broker running", indicating that the RabbitMQ broker has been
started successfully. To shut down the server, just terminate the
process or use rabbitmqctl(1).
        </para>
    </refsect1>

    <refsect1>
      <title>Environment</title>
      <variablelist>

        <varlistentry>
          <term>RABBITMQ_MNESIA_BASE</term>
          <listitem>
            <para>
Defaults to <filename>/var/lib/rabbitmq/mnesia</filename>. Set this to the directory where
Mnesia database files should be placed.
            </para>
          </listitem>
        </varlistentry>

        <varlistentry>
          <term>RABBITMQ_LOG_BASE</term>
          <listitem>
            <para>
Defaults to <filename>/var/log/rabbitmq</filename>. Log files generated by the server will
be placed in this directory.
            </para>
          </listitem>
        </varlistentry>

        <varlistentry>
          <term>RABBITMQ_NODENAME</term>
          <listitem>
            <para>
Defaults to rabbit. This can be useful if you want to run more than
one node per machine - <envar>RABBITMQ_NODENAME</envar> should be unique per
erlang-node-and-machine combination. See the
<ulink url="http://www.rabbitmq.com/clustering.html#single-machine">clustering on a single
machine guide</ulink> for details.
            </para>
          </listitem>
        </varlistentry>

        <varlistentry>
          <term>RABBITMQ_NODE_IP_ADDRESS</term>
          <listitem>
            <para>
By default RabbitMQ will bind to all interfaces, on IPv4 and IPv6 if
available. Set this if you only want to bind to one network interface
or address family.
            </para>
          </listitem>
        </varlistentry>

        <varlistentry>
          <term>RABBITMQ_NODE_PORT</term>
          <listitem>
            <para>
Defaults to 5672.
            </para>
          </listitem>
        </varlistentry>

      </variablelist>
    </refsect1>

    <refsect1>
      <title>Options</title>
      <variablelist>
        <varlistentry>
          <term>-detached</term>
          <listitem>
            <para>
              start the server process in the background
            </para>
            <para role="example-prefix">For example:</para>
            <screen role="example">rabbitmq-server -detached</screen>
            <para role="example">
              Runs RabbitMQ AMQP server in the background.
            </para>
          </listitem>
        </varlistentry>
      </variablelist>
    </refsect1>

    <refsect1>
        <title>See also</title>
        <para>
<<<<<<< HEAD
            <citerefentry><refentrytitle>rabbitmq.conf</refentrytitle><manvolnum>5</manvolnum></citerefentry>
=======
            <citerefentry><refentrytitle>rabbitmq-env.conf</refentrytitle><manvolnum>5</manvolnum></citerefentry>
            <citerefentry><refentrytitle>rabbitmq-multi</refentrytitle><manvolnum>1</manvolnum></citerefentry>
>>>>>>> 49b3f4ff
            <citerefentry><refentrytitle>rabbitmqctl</refentrytitle><manvolnum>1</manvolnum></citerefentry>
        </para>
    </refsect1>
</refentry><|MERGE_RESOLUTION|>--- conflicted
+++ resolved
@@ -124,12 +124,7 @@
     <refsect1>
         <title>See also</title>
         <para>
-<<<<<<< HEAD
-            <citerefentry><refentrytitle>rabbitmq.conf</refentrytitle><manvolnum>5</manvolnum></citerefentry>
-=======
             <citerefentry><refentrytitle>rabbitmq-env.conf</refentrytitle><manvolnum>5</manvolnum></citerefentry>
-            <citerefentry><refentrytitle>rabbitmq-multi</refentrytitle><manvolnum>1</manvolnum></citerefentry>
->>>>>>> 49b3f4ff
             <citerefentry><refentrytitle>rabbitmqctl</refentrytitle><manvolnum>1</manvolnum></citerefentry>
         </para>
     </refsect1>
