--- conflicted
+++ resolved
@@ -3,9 +3,5 @@
   {vsn, "1.2.1"},
   {modules, []},
   {registered, []},
-<<<<<<< HEAD
   {broker_version_requirements, []},
-  {applications, [kernel, stdlib, rabbit, mnesia]}]}.
-=======
-  {applications, [kernel, stdlib, rabbit_common, rabbit, mnesia]}]}.
->>>>>>> 9f164078
+  {applications, [kernel, stdlib, rabbit_common, rabbit, mnesia]}]}.