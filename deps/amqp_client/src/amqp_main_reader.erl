--- conflicted
+++ resolved
@@ -102,19 +102,12 @@
             {stop, {socket_error, Reason}, State}
     end.
 
-<<<<<<< HEAD
-handle_frame(Type, Channel, Payload, State = #state{connection = Connection}) ->
+process_frame(Type, ChNumber, Payload, State = #state{connection = Connection}) ->
     case rabbit_reader:analyze_frame(Type, Payload, ?PROTOCOL) of
-        heartbeat when Channel /= 0 ->
+        heartbeat when ChNumber /= 0 ->
             Connection ! {send_hard_error,
                 #amqp_error{name        = command_invalid,
                             explanation = "heartbeat on non-zero channel"}};
-=======
-process_frame(Type, ChNumber, Payload, State) ->
-    case rabbit_reader:analyze_frame(Type, Payload, ?PROTOCOL) of
-        heartbeat when ChNumber /= 0 ->
-            rabbit_misc:die(frame_error);
->>>>>>> a3408f43
         %% Match heartbeats but don't do anything with them
         heartbeat ->
             heartbeat;
