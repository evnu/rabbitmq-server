%% The contents of this file are subject to the Mozilla Public License
%% Version 1.1 (the "License"); you may not use this file except in
%% compliance with the License. You may obtain a copy of the License at
%% http://www.mozilla.org/MPL/
%%
%% Software distributed under the License is distributed on an "AS IS"
%% basis, WITHOUT WARRANTY OF ANY KIND, either express or implied. See the
%% License for the specific language governing rights and limitations
%% under the License.
%%
%% The Original Code is RabbitMQ.
%%
%% The Initial Developer of the Original Code is VMware, Inc.
%% Copyright (c) 2007-2011 VMware, Inc.  All rights reserved.
%%

%% @doc This module encapsulates the client's view of an AMQP
%% channel. Each server side channel is represented by an amqp_channel
%% process on the client side. Channel processes are created using the
%% {@link amqp_connection} module. Channel processes are supervised
%% under amqp_client's supervision tree.
-module(amqp_channel).

-include("amqp_client.hrl").

-behaviour(gen_server).

-export([start_link/3, connection_closing/3, open/1]).
-export([init/1, terminate/2, code_change/3, handle_call/3, handle_cast/2,
         handle_info/2]).
-export([call/2, call/3, cast/2, cast/3]).
-export([subscribe/3]).
-export([close/1, close/3]).
-export([register_return_handler/2, register_flow_handler/2,
         register_confirm_handler/2]).
-export([next_publish_seqno/1]).
-export([register_default_consumer/2]).

-define(TIMEOUT_FLUSH, 60000).
-define(TIMEOUT_CLOSE_OK, 3000).

-record(state, {number,
                sup,
                driver,
                rpc_requests        = queue:new(),
                anon_sub_requests   = queue:new(),
                tagged_sub_requests = dict:new(),
                closing             = false, %% false |
                                             %%   {just_channel, Reason} |
                                             %%   {connection, Reason}
                writer,
                return_handler_pid  = none,
                confirm_handler_pid = none,
                next_pub_seqno      = 0,
                flow_active         = true,
                flow_handler_pid    = none,
                consumers           = dict:new(),
                default_consumer    = none,
                start_writer_fun
               }).

%%---------------------------------------------------------------------------
%% Type Definitions
%%---------------------------------------------------------------------------

%% @type amqp_method().
%% This abstract datatype represents the set of methods that comprise
%% the AMQP execution model. As indicated in the overview, the
%% attributes of each method in the execution model are described in
%% the protocol documentation. The Erlang record definitions are
%% autogenerated from a parseable version of the specification. Most
%% fields in the generated records have sensible default values that
%% you need not worry in the case of a simple usage of the client
%% library.

%% @type amqp_msg() = #amqp_msg{}.
%% This is the content encapsulated in content-bearing AMQP methods. It
%% contains the following fields:
%% <ul>
%% <li>props :: class_property() - A class property record, defaults to
%%     #'P_basic'{}</li>
%% <li>payload :: binary() - The arbitrary data payload</li>
%% </ul>

%%---------------------------------------------------------------------------
%% AMQP Channel API methods
%%---------------------------------------------------------------------------

%% @spec (Channel, Method) -> Result
%% @doc This is equivalent to amqp_channel:call(Channel, Method, none).
call(Channel, Method) ->
    gen_server:call(Channel, {call, Method, none}, infinity).

%% @spec (Channel, Method, Content) -> Result
%% where
%%      Channel = pid()
%%      Method = amqp_method()
%%      Content = amqp_msg() | none
%%      Result = amqp_method() | ok | blocked | closing
%% @doc This sends an AMQP method on the channel.
%% For content bearing methods, Content has to be an amqp_msg(), whereas
%% for non-content bearing methods, it needs to be the atom 'none'.<br/>
%% In the case of synchronous methods, this function blocks until the
%% corresponding reply comes back from the server and returns it.
%% In the case of asynchronous methods, the function blocks until the method
%% gets sent on the wire and returns the atom 'ok' on success.<br/>
%% This will return the atom 'blocked' if the server has
%% throttled the  client for flow control reasons. This will return the
%% atom 'closing' if the channel is in the process of shutting down.<br/>
%% Note that for asynchronous methods, the synchronicity implied by
%% 'call' only means that the client has transmitted the method to
%% the broker. It does not necessarily imply that the broker has
%% accepted responsibility for the message.
call(Channel, Method, Content) ->
    gen_server:call(Channel, {call, Method, Content}, infinity).

%% @spec (Channel, Method) -> ok
%% @doc This is equivalent to amqp_channel:cast(Channel, Method, none).
cast(Channel, Method) ->
    gen_server:cast(Channel, {cast, Method, none}).

%% @spec (Channel, Method, Content) -> ok
%% where
%%      Channel = pid()
%%      Method = amqp_method()
%%      Content = amqp_msg() | none
%% @doc This function is the same as {@link call/3}, except that it returns
%% immediately with the atom 'ok', without blocking the caller process.
%% This function is not recommended with synchronous methods, since there is no
%% way to verify that the server has received the method.
cast(Channel, Method, Content) ->
    gen_server:cast(Channel, {cast, Method, Content}).

%% @spec (Channel) -> ok | closing
%% where
%%      Channel = pid()
%% @doc Closes the channel, invokes
%% close(Channel, 200, &lt;&lt;"Goodbye"&gt;&gt;).
close(Channel) ->
    close(Channel, 200, <<"Goodbye">>).

%% @spec (Channel, Code, Text) -> ok | closing
%% where
%%      Channel = pid()
%%      Code = integer()
%%      Text = binary()
%% @doc Closes the channel, allowing the caller to supply a reply code and
%% text. If the channel is already closing, the atom 'closing' is returned.
close(Channel, Code, Text) ->
    gen_server:call(Channel, {close, Code, Text}, infinity).

%% @spec (Channel) -> integer()
%% where
%%      Channel = pid()
%% @doc When in confirm mode, returns the sequence number of the next
%% message to be published.
next_publish_seqno(Channel) ->
    gen_server:call(Channel, next_publish_seqno, infinity).

%%---------------------------------------------------------------------------
%% Consumer registration (API)
%%---------------------------------------------------------------------------

%% @type consume() = #'basic.consume'{}.
%% The AMQP method that is used to  subscribe a consumer to a queue.
%% @spec (Channel, consume(), Consumer) -> amqp_method()
%% where
%%      Channel = pid()
%%      Consumer = pid()
%% @doc Creates a subscription to a queue. This subscribes a consumer pid to
%% the queue defined in the #'basic.consume'{} method record. Note that
%% both the process invoking this method and the supplied consumer process
%% receive an acknowledgement of the subscription. The calling process will
%% receive the acknowledgement as the return value of this function, whereas
%% the consumer process will receive the notification asynchronously.
subscribe(Channel, BasicConsume = #'basic.consume'{}, Consumer) ->
    gen_server:call(Channel, {subscribe, BasicConsume, Consumer}, infinity).

%% @spec (Channel, ReturnHandler) -> ok
%% where
%%      Channel = pid()
%%      ReturnHandler = pid()
%% @doc This registers a handler to deal with returned messages. The
%% registered process will receive #basic.return{} records.
register_return_handler(Channel, ReturnHandler) ->
    gen_server:cast(Channel, {register_return_handler, ReturnHandler} ).

%% @spec (Channel, ConfirmHandler) -> ok
%% where
%%      Channel = pid()
%%      ConfirmHandler = pid()

%% @doc This registers a handler to deal with confirm-related
%% messages. The registered process will receive #basic.ack{} and
%% #basic.nack{} commands.
register_confirm_handler(Channel, ConfirmHandler) ->
    gen_server:cast(Channel, {register_confirm_handler, ConfirmHandler} ).

%% @spec (Channel, FlowHandler) -> ok
%% where
%%      Channel = pid()
%%      FlowHandler = pid()
%% @doc This registers a handler to deal with channel flow notifications.
%% The registered process will receive #channel.flow{} records.
register_flow_handler(Channel, FlowHandler) ->
    gen_server:cast(Channel, {register_flow_handler, FlowHandler} ).

%% @spec (Channel, Consumer) -> ok
%% where
%%      Channel = pid()
%%      Consumer = pid()
%% @doc Set the current default consumer.
%% Under certain circumstances it is possible for a channel to receive a
%% message delivery which does not match any consumer which is currently
%% set up via basic.consume. This will occur after the following sequence
%% of events:<br/>
%% <br/>
%% basic.consume with explicit acks<br/>
%% %% some deliveries take place but are not acked<br/>
%% basic.cancel<br/>
%% basic.recover{requeue = false}<br/>
%% <br/>
%% Since requeue is specified to be false in the basic.recover, the spec
%% states that the message must be redelivered to "the original recipient"
%% - i.e. the same channel / consumer-tag. But the consumer is no longer
%% active.<br/>
%% In these circumstances, you can register a default consumer to handle
%% such deliveries. If no default consumer is registered then the channel
%% will exit on receiving such a delivery.<br/>
%% Most people will not need to use this.
register_default_consumer(Channel, Consumer) ->
    gen_server:cast(Channel, {register_default_consumer, Consumer}).

%%---------------------------------------------------------------------------
%% Internal interface
%%---------------------------------------------------------------------------

%% @private
start_link(Driver, ChannelNumber, SWF) ->
    gen_server:start_link(?MODULE, [self(), Driver, ChannelNumber, SWF], []).

%% @private
connection_closing(Pid, ChannelCloseType, Reason) ->
    gen_server:cast(Pid, {connection_closing, ChannelCloseType, Reason}).

%% @private
open(Pid) ->
    gen_server:call(Pid, open, infinity).

%%---------------------------------------------------------------------------
%% gen_server callbacks
%%---------------------------------------------------------------------------

%% @private
init([Sup, Driver, ChannelNumber, SWF]) ->
    {ok, #state{sup              = Sup,
                driver           = Driver,
                number           = ChannelNumber,
                start_writer_fun = SWF}}.

%% @private
handle_call(open, From, State) ->
    {noreply, rpc_top_half(#'channel.open'{}, none, From, State)};
%% @private
handle_call({close, Code, Text}, From, State) ->
    handle_close(Code, Text, From, State);
%% @private
handle_call({call, Method, AmqpMsg}, From, State) ->
    handle_method_to_server(Method, AmqpMsg, From, State);
%% @private
handle_call({subscribe, Method, Consumer}, From, State) ->
    handle_subscribe(Method, Consumer, From, State);
%% Handles the delivery of messages from a direct channel
%% @private
handle_call({send_command_sync, Method, Content}, From, State) ->
    Ret = handle_method_from_server(Method, Content, State),
    gen_server:reply(From, ok),
    Ret;
%% Handles the delivery of messages from a direct channel
%% @private
handle_call({send_command_sync, Method}, From, State) ->
    Ret = handle_method_from_server(Method, none, State),
    gen_server:reply(From, ok),
    Ret;
%% When in confirm mode, returns the sequence number of the next
%% message to be published.
%% @private
handle_call(next_publish_seqno, _From,
            State = #state{next_pub_seqno = SeqNo}) ->
    {reply, SeqNo, State}.

%% @private
handle_cast({cast, Method, AmqpMsg}, State) ->
    handle_method_to_server(Method, AmqpMsg, none, State);
%% Registers a handler to process return messages
%% @private
handle_cast({register_return_handler, ReturnHandler}, State) ->
    erlang:monitor(process, ReturnHandler),
    {noreply, State#state{return_handler_pid = ReturnHandler}};
%% Registers a handler to process ack and nack messages
%% @private
handle_cast({register_confirm_handler, ConfirmHandler}, State) ->
    erlang:monitor(process, ConfirmHandler),
    {noreply, State#state{confirm_handler_pid = ConfirmHandler}};
%% Registers a handler to process flow control messages
%% @private
handle_cast({register_flow_handler, FlowHandler}, State) ->
    erlang:monitor(process, FlowHandler),
    {noreply, State#state{flow_handler_pid = FlowHandler}};
%% Registers a handler to process unexpected deliveries
%% @private
handle_cast({register_default_consumer, Consumer}, State) ->
    erlang:monitor(process, Consumer),
    {noreply, State#state{default_consumer = Consumer}};
%% Received from channels manager
%% @private
handle_cast({method, Method, Content}, State) ->
    handle_method_from_server(Method, Content, State);
%% Handles the situation when the connection closes without closing the channel
%% beforehand. The channel must block all further RPCs,
%% flush the RPC queue (optional), and terminate
%% @private
handle_cast({connection_closing, CloseType, Reason}, State) ->
    handle_connection_closing(CloseType, Reason, State);
%% @private
handle_cast({shutdown, Shutdown}, State) ->
    handle_shutdown(Shutdown, State).

%% Received from rabbit_channel in the direct case
%% @private
handle_info({send_command, Method}, State) ->
    handle_method_from_server(Method, none, State);
%% Received from rabbit_channel in the direct case
%% @private
handle_info({send_command, Method, Content}, State) ->
    handle_method_from_server(Method, Content, State);
%% Received from rabbit_channel in the direct case
%% @private
handle_info({send_command_and_notify, Q, ChPid, Method, Content}, State) ->
    handle_method_from_server(Method, Content, State),
    rabbit_amqqueue:notify_sent(Q, ChPid),
    {noreply, State};
%% This comes from the writer or rabbit_channel
%% @private
handle_info({channel_exit, _ChNumber, Reason}, State) ->
    handle_channel_exit(Reason, State);
%% This comes from rabbit_channel in the direct case
handle_info({channel_closing, ChPid}, State) ->
    ok = rabbit_channel:ready_for_close(ChPid),
    {noreply, State};
%% @private
handle_info(timed_out_flushing_channel, State) ->
    ?LOG_WARN("Channel (~p) closing: timed out flushing while "
              "connection closing~n", [self()]),
    {stop, timed_out_flushing_channel, State};
%% @private
handle_info(timed_out_waiting_close_ok, State) ->
    ?LOG_WARN("Channel (~p) closing: timed out waiting for "
              "channel.close_ok while connection closing~n", [self()]),
    {stop, timed_out_waiting_close_ok, State};
%% @private
handle_info({'DOWN', _, process, ReturnHandler, Reason},
            State = #state{return_handler_pid = ReturnHandler}) ->
    ?LOG_WARN("Channel (~p): Unregistering return handler ~p because it died. "
              "Reason: ~p~n", [self(), ReturnHandler, Reason]),
    {noreply, State#state{return_handler_pid = none}};
%% @private
handle_info({'DOWN', _, process, ConfirmHandler, Reason},
            State = #state{confirm_handler_pid = ConfirmHandler}) ->
    ?LOG_WARN("Channel (~p): Unregistering confirm handler ~p because it died. "
              "Reason: ~p~n", [self(), ConfirmHandler, Reason]),
    {noreply, State#state{confirm_handler_pid = none}};
%% @private
handle_info({'DOWN', _, process, FlowHandler, Reason},
            State = #state{flow_handler_pid = FlowHandler}) ->
    ?LOG_WARN("Channel (~p): Unregistering flow handler ~p because it died. "
              "Reason: ~p~n", [self(), FlowHandler, Reason]),
    {noreply, State#state{flow_handler_pid = none}};
%% @private
handle_info({'DOWN', _, process, DefaultConsumer, Reason},
            State = #state{default_consumer = DefaultConsumer}) ->
    ?LOG_WARN("Channel (~p): Unregistering default consumer ~p because it died."
              "Reason: ~p~n", [self(), DefaultConsumer, Reason]),
    {noreply, State#state{default_consumer = none}}.

%% @private
terminate(_Reason, _State) ->
    ok.

%% @private
code_change(_OldVsn, State, _Extra) ->
    State.

%%---------------------------------------------------------------------------
%% RPC mechanism
%%---------------------------------------------------------------------------

handle_method_to_server(Method, AmqpMsg, From, State) ->
    case {check_invalid_method(Method), From,
          check_block(Method, AmqpMsg, State)} of
        {ok, _, ok} ->
            State1 = case {Method, State#state.next_pub_seqno} of
                         {#'confirm.select'{}, _} ->
                             State#state{next_pub_seqno = 1};
                         {#'basic.publish'{}, 0} ->
                             State;
                         {#'basic.publish'{}, SeqNo} ->
                             State#state{next_pub_seqno = SeqNo + 1};
                         _ ->
                             State
                     end,
            {noreply,
             rpc_top_half(Method, build_content(AmqpMsg), From, State1)};
        {ok, none, BlockReply} ->
            ?LOG_WARN("Channel (~p): discarding method ~p in cast.~n"
                      "Reason: ~p~n", [self(), Method, BlockReply]),
            {noreply, State};
        {ok, _, BlockReply} ->
            {reply, BlockReply, State};
        {{_, InvalidMethodMessage}, none, _} ->
            ?LOG_WARN("Channel (~p): ignoring cast of ~p method. " ++
                      InvalidMethodMessage ++ "~n", [self(), Method]),
            {noreply, State};
        {{InvalidMethodReply, _}, _, _} ->
            {reply, {error, InvalidMethodReply}, State}
    end.

handle_close(Code, Text, From, State) ->
    Close = #'channel.close'{reply_code = Code,
                             reply_text = Text,
                             class_id   = 0,
                             method_id  = 0},
    case check_block(Close, none, State) of
        ok         -> {noreply, rpc_top_half(Close, none, From, State)};
        BlockReply -> {reply, BlockReply, State}
    end.

handle_subscribe(#'basic.consume'{consumer_tag = Tag, nowait = NoWait} = Method,
                 Consumer,
                 From, State = #state{tagged_sub_requests = Tagged,
                                      anon_sub_requests   = Anon,
                                      consumers           = Consumers}) ->
    case check_block(Method, none, State) of
        ok when Tag =:= undefined orelse size(Tag) == 0 ->
            case NoWait of
                true ->
                    {reply, {error, command_invalid}, State};
                false ->
                    NewMethod = Method#'basic.consume'{consumer_tag = <<"">>},
                    NewState = State#state{anon_sub_requests =
                                               queue:in(Consumer, Anon)},
                    {noreply, rpc_top_half(NewMethod, none, From, NewState)}
            end;
        ok when is_binary(Tag) andalso size(Tag) >= 0 ->
            case dict:is_key(Tag, Tagged) orelse dict:is_key(Tag, Consumers) of
                true ->
                    {reply, {error, consumer_tag_already_in_use}, State};
                false when NoWait ->
                    NewState = register_consumer(Tag, Consumer, State),
                    {reply, ok, rpc_top_half(Method, none, none, NewState)};
                false ->
                    NewState = State#state{tagged_sub_requests =
                                             dict:store(Tag, Consumer, Tagged)},
                    {noreply, rpc_top_half(Method, none, From, NewState)}
            end;
        BlockReply ->
            {reply, BlockReply, State}
    end.

rpc_top_half(Method, Content, From,
             State0 = #state{rpc_requests = RequestQueue}) ->
    State1 = State0#state{
        rpc_requests = queue:in({From, Method, Content}, RequestQueue)},
    IsFirstElement = queue:is_empty(RequestQueue),
    if IsFirstElement -> do_rpc(State1);
       true           -> State1
    end.

rpc_bottom_half(Reply, State = #state{rpc_requests = RequestQueue}) ->
    {{value, {From, _Method, _Content}}, RequestQueue1} =
        queue:out(RequestQueue),
    case From of none -> ok;
                 _    -> gen_server:reply(From, Reply)
    end,
    do_rpc(State#state{rpc_requests = RequestQueue1}).

do_rpc(State = #state{rpc_requests = Q,
                      closing      = Closing}) ->
    case queue:out(Q) of
        {{value, {From, Method, Content}}, NewQ} ->
            State1 = pre_do(Method, Content, State),
            DoRet = do(Method, Content, State1),
            case ?PROTOCOL:is_method_synchronous(Method) of
                true  -> State1;
                false -> case {From, DoRet} of
                             {none, _} -> ok;
                             {_, ok}   -> gen_server:reply(From, ok);
                             _         -> ok
                             %% Do not reply if error in do. Expecting
                             %% {channel_exit, ...}
                         end,
                         do_rpc(State1#state{rpc_requests = NewQ})
            end;
        {empty, NewQ} ->
            case Closing of
                {connection, Reason} ->
                    gen_server:cast(self(),
                                    {shutdown, {connection_closing, Reason}});
                _ ->
                    ok
            end,
            State#state{rpc_requests = NewQ}
    end.

pre_do(#'channel.open'{}, none, State) ->
    start_writer(State);
pre_do(#'channel.close'{reply_code = Code, reply_text = Text}, none,
       State) ->
    State#state{closing = {just_channel, {app_initiated_close, Code, Text}}};
pre_do(_, _, State) ->
    State.

%%---------------------------------------------------------------------------
%% Handling of methods from the server
%%---------------------------------------------------------------------------

handle_method_from_server(Method, Content, State = #state{closing = Closing}) ->
    case is_connection_method(Method) of
        true -> server_misbehaved(
                    #amqp_error{name        = command_invalid,
                                explanation = "connection method on "
                                              "non-zero channel",
                                method      = element(1, Method)},
                    State);
        false -> Drop =
                     case {Closing, Method} of
                         {{just_channel, _}, #'channel.close'{}}    -> false;
                         {{just_channel, _}, #'channel.close_ok'{}} -> false;
                         {{just_channel, _}, _}                     -> true;
                         _                                             -> false
                     end,
                 if Drop -> ?LOG_INFO("Channel (~p): dropping method ~p from "
                                      "server because channel is closing~n",
                                      [self(), {Method, Content}]),
                            {noreply, State};
                    true -> handle_method_from_server1(Method,
                                                       amqp_msg(Content), State)
                 end
    end.

handle_method_from_server1(#'channel.open_ok'{}, none, State) ->
    {noreply, rpc_bottom_half(ok, State)};
handle_method_from_server1(#'channel.close'{reply_code = Code,
                                            reply_text = Text},
                           none,
                           State = #state{closing = {just_channel, _}}) ->
    %% Both client and server sent close at the same time. Don't shutdown yet,
    %% wait for close_ok.
    do(#'channel.close_ok'{}, none, State),
    erlang:send_after(?TIMEOUT_CLOSE_OK, self(), timed_out_waiting_close_ok),
    {noreply,
     State#state{
         closing = {just_channel, {server_initiated_close, Code, Text}}}};
handle_method_from_server1(#'channel.close'{reply_code = Code,
                                            reply_text = Text}, none, State) ->
    do(#'channel.close_ok'{}, none, State),
    handle_shutdown({server_initiated_close, Code, Text}, State);
handle_method_from_server1(#'channel.close_ok'{}, none,
                           State = #state{closing = Closing}) ->
    case Closing of
<<<<<<< HEAD
        {just_channel, Code, Text} ->
            handle_shutdown({app_initiated_close, Code, Text},
                            rpc_bottom_half(ok, State));
=======
        {just_channel, {app_initiated_close, _, _} = Reason} ->
            handle_shutdown(Reason, rpc_bottom_half(ok, State));
        {just_channel, {server_initiated_close, _, _} = Reason} ->
            handle_shutdown(Reason,
                            rpc_bottom_half(closing, State));
>>>>>>> f377209e
        {connection, Reason} ->
            handle_shutdown({connection_closing, Reason}, State)
    end;
handle_method_from_server1(
        #'basic.consume_ok'{consumer_tag = ConsumerTag} = ConsumeOk,
        none, State = #state{tagged_sub_requests = Tagged,
                             anon_sub_requests = Anon}) ->
    {Consumer, State0} =
        case dict:find(ConsumerTag, Tagged) of
            {ok, C} ->
                NewTagged = dict:erase(ConsumerTag, Tagged),
                {C, State#state{tagged_sub_requests = NewTagged}};
            error ->
                {{value, C}, NewAnon} = queue:out(Anon),
                {C, State#state{anon_sub_requests = NewAnon}}
        end,
    Consumer ! ConsumeOk,
    State1 = register_consumer(ConsumerTag, Consumer, State0),
    {noreply, rpc_bottom_half(ConsumeOk, State1)};
handle_method_from_server1(
        #'basic.cancel_ok'{consumer_tag = ConsumerTag} = CancelOk, none,
        State) ->
    Consumer = resolve_consumer(ConsumerTag, State),
    Consumer ! CancelOk,
    NewState = unregister_consumer(ConsumerTag, State),
    {noreply, rpc_bottom_half(CancelOk, NewState)};
handle_method_from_server1(#'channel.flow'{active = Active} = Flow, none,
                           State = #state{flow_handler_pid = FlowHandler}) ->
    case FlowHandler of none -> ok;
                        _    -> FlowHandler ! Flow
    end,
    %% Putting the flow_ok in the queue so that the RPC queue can be
    %% flushed beforehand. Methods that made it to the queue are not
    %% blocked in any circumstance.
    {noreply, rpc_top_half(#'channel.flow_ok'{active = Active}, none, none,
                           State#state{flow_active = Active})};
handle_method_from_server1(
        #'basic.deliver'{consumer_tag = ConsumerTag} = Deliver, AmqpMsg,
        State) ->
    Consumer = resolve_consumer(ConsumerTag, State),
    Consumer ! {Deliver, AmqpMsg},
    {noreply, State};
handle_method_from_server1(
        #'basic.return'{} = BasicReturn, AmqpMsg,
        State = #state{return_handler_pid = ReturnHandler}) ->
    case ReturnHandler of
        none -> ?LOG_WARN("Channel (~p): received {~p, ~p} but there is no "
                          "return handler registered~n",
                          [self(), BasicReturn, AmqpMsg]);
        _    -> ReturnHandler ! {BasicReturn, AmqpMsg}
    end,
    {noreply, State};
handle_method_from_server1(#'basic.cancel'{consumer_tag = ConsumerTag} = Death,
                           none, State) ->
    Consumer = resolve_consumer(ConsumerTag, State),
    Consumer ! Death,
    NewState = unregister_consumer(ConsumerTag, State),
    {noreply, NewState};
handle_method_from_server1(#'basic.ack'{} = BasicAck, none,
                           #state{confirm_handler_pid = none} = State) ->
    ?LOG_WARN("Channel (~p): received ~p but there is no "
              "confirm handler registered~n", [self(), BasicAck]),
    {noreply, State};
handle_method_from_server1(#'basic.ack'{} = BasicAck, none,
                           #state{confirm_handler_pid = ConfirmHandler} = State) ->
    ConfirmHandler ! BasicAck,
    {noreply, State};
handle_method_from_server1(#'basic.nack'{} = BasicNack, none,
                           #state{confirm_handler_pid = none} = State) ->
    ?LOG_WARN("Channel (~p): received ~p but there is no "
              "confirm handler registered~n", [self(), BasicNack]),
    {noreply, State};
handle_method_from_server1(#'basic.nack'{} = BasicNack, none,
                           #state{confirm_handler_pid = ConfirmHandler} = State) ->
    ConfirmHandler ! BasicNack,
    {noreply, State};

handle_method_from_server1(Method, none, State) ->
    {noreply, rpc_bottom_half(Method, State)};
handle_method_from_server1(Method, Content, State) ->
    {noreply, rpc_bottom_half({Method, Content}, State)}.

%%---------------------------------------------------------------------------
%% Other handle_* functions
%%---------------------------------------------------------------------------

handle_connection_closing(CloseType, Reason,
                          State = #state{rpc_requests = RpcQueue,
                                         closing      = Closing}) ->
    NewState = State#state{closing = {connection, Reason}},
    case {CloseType, Closing, queue:is_empty(RpcQueue)} of
        {flush, false, false} ->
            erlang:send_after(?TIMEOUT_FLUSH, self(),
                              timed_out_flushing_channel),
            {noreply, NewState};
        {flush, {just_channel, _}, false} ->
            erlang:send_after(?TIMEOUT_CLOSE_OK, self(),
                              timed_out_waiting_close_ok),
            {noreply, NewState};
        _ ->
            handle_shutdown({connection_closing, Reason}, NewState)
    end.

handle_channel_exit(Reason, State) ->
    case Reason of
        %% Sent by rabbit_channel in the direct case
        #amqp_error{name = ErrorName, explanation = Expl} ->
            ?LOG_WARN("Channel (~p) closing: server sent error ~p~n",
                      [self(), Reason]),
            {IsHard, Code, _} = ?PROTOCOL:lookup_amqp_exception(ErrorName),
            handle_shutdown(
                if IsHard -> {connection_closing,
                              {server_initiated_hard_close, Code, Expl}};
                   true   -> {server_initiated_close, Code, Expl}
                end, State);
        %% Unexpected death of a channel infrastructure process
        _ ->
            {stop, {infrastructure_died, Reason}, State}
    end.

handle_shutdown({_, 200, _}, State) ->
    {stop, normal, State};
handle_shutdown({connection_closing, normal}, State) ->
    {stop, normal, State};
handle_shutdown(Reason, State) ->
    {stop, {shutdown, Reason}, State}.

%%---------------------------------------------------------------------------
%% Internal plumbing
%%---------------------------------------------------------------------------

do(Method, Content, #state{driver = Driver, writer = W}) ->
    %% Catching because it expects the {channel_exit, _, _} message on error
    catch case {Driver, Content} of
              {network, none} -> rabbit_writer:send_command_sync(W, Method);
              {network, _}    -> rabbit_writer:send_command_sync(W, Method,
                                                                 Content);
              {direct, none}  -> rabbit_channel:do(W, Method);
              {direct, _}     -> rabbit_channel:do(W, Method, Content)
          end.

start_writer(State = #state{start_writer_fun = SWF}) ->
    {ok, Writer} = SWF(),
    State#state{writer = Writer}.

resolve_consumer(_ConsumerTag, #state{consumers = []}) ->
    exit(no_consumers_registered);
resolve_consumer(ConsumerTag, #state{consumers = Consumers,
                                     default_consumer = DefaultConsumer}) ->
    case dict:find(ConsumerTag, Consumers) of
        {ok, Value} ->
            Value;
        error ->
            case is_pid(DefaultConsumer) of
                true  -> DefaultConsumer;
                false -> exit(unexpected_delivery_and_no_default_consumer)
            end
    end.

register_consumer(ConsumerTag, Consumer,
                  State = #state{consumers = Consumers0}) ->
    Consumers1 = dict:store(ConsumerTag, Consumer, Consumers0),
    State#state{consumers = Consumers1}.

unregister_consumer(ConsumerTag,
                    State = #state{consumers = Consumers0}) ->
    Consumers1 = dict:erase(ConsumerTag, Consumers0),
    State#state{consumers = Consumers1}.

amqp_msg(none) ->
    none;
amqp_msg(Content) ->
    {Props, Payload} = rabbit_basic:from_content(Content),
    #amqp_msg{props = Props, payload = Payload}.

build_content(none) ->
    none;
build_content(#amqp_msg{props = Props, payload = Payload}) ->
    rabbit_basic:build_content(Props, Payload).

check_block(_Method, _AmqpMsg, #state{closing = {just_channel, _}}) ->
    closing;
check_block(_Method, _AmqpMsg, #state{closing = {connection, _}}) ->
    closing;
check_block(_Method, none, #state{}) ->
    ok;
check_block(_Method, #amqp_msg{}, #state{flow_active = false}) ->
    blocked;
check_block(_Method, _AmqpMsg, #state{}) ->
    ok.

check_invalid_method(#'channel.open'{}) ->
    {use_amqp_connection_module,
     "Use amqp_connection:open_channel/{1,2} instead"};
check_invalid_method(#'channel.close'{}) ->
    {use_close_function, "Use close/{1,3} instead"};
check_invalid_method(#'basic.consume'{}) ->
    {use_subscribe_function, "Use subscribe/3 instead"};
check_invalid_method(Method) ->
    case is_connection_method(Method) of
        true  -> {connection_methods_not_allowed,
                  "Sending connection methods is not allowed"};
        false -> ok
    end.

is_connection_method(Method) ->
    {ClassId, _} = ?PROTOCOL:method_id(element(1, Method)),
    ?PROTOCOL:lookup_class_name(ClassId) == connection.

server_misbehaved(#amqp_error{} = AmqpError, State = #state{number = Number}) ->
    case rabbit_binary_generator:map_exception(Number, AmqpError, ?PROTOCOL) of
        {0, _} ->
            handle_shutdown({server_misbehaved, AmqpError}, State);
        {_, Close} ->
            ?LOG_WARN("Channel (~p) flushing and closing due to soft "
                      "error caused by the server ~p~n", [self(), AmqpError]),
            Self = self(),
            spawn(fun () -> call(Self, Close) end),
            {noreply, State}
    end.<|MERGE_RESOLUTION|>--- conflicted
+++ resolved
@@ -479,8 +479,9 @@
 rpc_bottom_half(Reply, State = #state{rpc_requests = RequestQueue}) ->
     {{value, {From, _Method, _Content}}, RequestQueue1} =
         queue:out(RequestQueue),
-    case From of none -> ok;
-                 _    -> gen_server:reply(From, Reply)
+    case From of
+        none -> ok;
+        _    -> gen_server:reply(From, Reply)
     end,
     do_rpc(State#state{rpc_requests = RequestQueue1}).
 
@@ -537,7 +538,7 @@
                          {{just_channel, _}, #'channel.close'{}}    -> false;
                          {{just_channel, _}, #'channel.close_ok'{}} -> false;
                          {{just_channel, _}, _}                     -> true;
-                         _                                             -> false
+                         _                                          -> false
                      end,
                  if Drop -> ?LOG_INFO("Channel (~p): dropping method ~p from "
                                       "server because channel is closing~n",
@@ -568,17 +569,11 @@
 handle_method_from_server1(#'channel.close_ok'{}, none,
                            State = #state{closing = Closing}) ->
     case Closing of
-<<<<<<< HEAD
-        {just_channel, Code, Text} ->
-            handle_shutdown({app_initiated_close, Code, Text},
-                            rpc_bottom_half(ok, State));
-=======
         {just_channel, {app_initiated_close, _, _} = Reason} ->
             handle_shutdown(Reason, rpc_bottom_half(ok, State));
         {just_channel, {server_initiated_close, _, _} = Reason} ->
             handle_shutdown(Reason,
                             rpc_bottom_half(closing, State));
->>>>>>> f377209e
         {connection, Reason} ->
             handle_shutdown({connection_closing, Reason}, State)
     end;
