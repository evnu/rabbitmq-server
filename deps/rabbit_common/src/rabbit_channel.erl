--- conflicted
+++ resolved
@@ -56,11 +56,7 @@
 -export([send_command/2, deliver/4, deliver_reply/2,
          send_credit_reply/2, send_drained/2]).
 -export([list/0, info_keys/0, info/1, info/2, info_all/0, info_all/1,
-<<<<<<< HEAD
-         emit_info_all/4]).
-=======
-         info_all/3, info_local/1]).
->>>>>>> 3c315acd
+         emit_info_all/4, info_local/1]).
 -export([refresh_config_local/0, ready_for_close/1]).
 -export([refresh_interceptors/0]).
 -export([force_event_refresh/1]).
@@ -332,7 +328,9 @@
 info_all(Items) ->
     rabbit_misc:filter_exit_map(fun (C) -> info(C, Items) end, list()).
 
-<<<<<<< HEAD
+info_local(Items) ->
+    rabbit_misc:filter_exit_map(fun (C) -> info(C, Items) end, list_local()).
+
 emit_info_all(Nodes, Items, Ref, AggregatorPid) ->
     Pids = [ spawn_link(Node, rabbit_channel, emit_info_local, [Items, Ref, AggregatorPid]) || Node <- Nodes ],
     rabbit_control_misc:await_emitters_termination(Pids).
@@ -341,12 +339,6 @@
     emit_info(list_local(), Items, Ref, AggregatorPid).
 
 emit_info(PidList, InfoItems, Ref, AggregatorPid) ->
-=======
-info_local(Items) ->
-    rabbit_misc:filter_exit_map(fun (C) -> info(C, Items) end, list_local()).
-
-info_all(Items, Ref, AggregatorPid) ->
->>>>>>> 3c315acd
     rabbit_control_misc:emitting_map_with_exit_handler(
       AggregatorPid, Ref, fun(C) -> info(C, InfoItems) end, PidList).
 
